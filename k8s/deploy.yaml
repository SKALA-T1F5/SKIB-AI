--- conflicted
+++ resolved
@@ -22,11 +22,7 @@
         - name: amdp-registry
       containers:
         - name: sk-team-09-ai
-<<<<<<< HEAD
-          image: amdp-registry.skala-ai.com/skala25a/sk-team-09-ai:1.0.0-35-42561d773c19
-=======
           image: amdp-registry.skala-ai.com/skala25a/sk-team-09-ai:1.0.0-39-ff7f62576d7f
->>>>>>> 7e4e6adb
           imagePullPolicy: Always
           ports:
             - containerPort: 8000
