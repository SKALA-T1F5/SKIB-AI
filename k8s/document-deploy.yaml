--- conflicted
+++ resolved
@@ -22,11 +22,7 @@
         - name: amdp-registry
       containers:
         - name: sk-team-09-ai
-<<<<<<< HEAD
-          image: amdp-registry.skala-ai.com/skala25a/sk-team-09-ai:1.0.0-5-c06dda4ac37c
-=======
           image: amdp-registry.skala-ai.com/skala25a/sk-team-09-ai:1.0.0-7-6d8a8143d0a3
->>>>>>> 7b20e3a1
           imagePullPolicy: Always
           ports:
             - containerPort: 8000
