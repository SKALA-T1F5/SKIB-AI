import logging
from typing import Dict

import httpx
from fastapi import APIRouter, HTTPException

from api.document.schemas.document_status import StatusEnum, get_status, set_status
from api.document.schemas.document_summary import (
    SummaryByDocumentResponse,
    get_result,
    set_result,
)
from src.pipelines.document_processing.pipeline import DocumentProcessingPipeline

router = APIRouter(prefix="/api/document", tags=["Document"])
logger = logging.getLogger(__name__)


@router.get("/summary/{documentId}", response_model=SummaryByDocumentResponse)
<<<<<<< HEAD
async def build_summary_response(documentId: int):
=======
async def get_document_summary(documentId: int):
>>>>>>> ace231a8
    """
    상태 기반으로 SummaryByDocumentResponse 객체 생성
    """
    try:
        status = get_status(documentId)
        logger.debug(f"Document {documentId} status: {status}")
<<<<<<< HEAD
=======

    if status == StatusEnum.PROCESSING:
        raise HTTPException(status_code=202, detail="Document is still being processed")

    if status == StatusEnum.FAILED:
        raise HTTPException(status_code=500, detail="Document processing failed")

        # 3. 완료 -> 200 OK + 데이터
        if status == StatusEnum.DONE:
            result = get_result(documentId)
            if result:
                return SummaryByDocumentResponse(
                    summary=result.get("summary", ""),
                    keywords=result.get("keywords", []),
                    documentId=documentId,
                )
            else:
                raise HTTPException(status_code=404, detail="Summary result not found")
>>>>>>> ace231a8

        if status == StatusEnum.PROCESSING:
            raise HTTPException(
                status_code=202, detail="Document is still being processed"
            )

        if status == StatusEnum.FAILED:
            raise HTTPException(status_code=500, detail="Document processing failed")

        # 3. 완료 -> 200 OK + 데이터
        if status == StatusEnum.DONE:
            result = get_result(documentId)
            if result:
                return SummaryByDocumentResponse(
                    summary=result.get("summary", ""),
                    keywords=result.get("keywords", []),
                    documentId=documentId,
                )
            else:
                raise HTTPException(status_code=404, detail="Summary result not found")

        raise HTTPException(status_code=404, detail="Document not found")
    except Exception as e:
<<<<<<< HEAD
        logger.error(
            f"Error in build_summary_response for document {documentId}: {str(e)}"
=======
        logger.error(f"Summary retrieval failed for document {documentId}: {str(e)}")
        raise HTTPException(
            status_code=500, detail=f"Summary retrieval failed: {str(e)}"
>>>>>>> ace231a8
        )
        raise HTTPException(status_code=500, detail="Internal server error")


# TODO: Check the difference between this and the above function
# @router.get("/summary/{documentId}", response_model=SummaryByDocumentResponse)
# async def get_document_summary(documentId: int):
#     """
#     상태 기반으로 요약 정보 조회 (API용)
#     """
#     try:
#         return build_summary_response(documentId)
#     except HTTPException:
#         raise
#     except Exception as e:
#         logger.error(f"Summary retrieval failed for document {documentId}: {str(e)}")
#         raise HTTPException(
#             status_code=500, detail=f"Summary retrieval failed: {str(e)}"
#         )


async def process_document_background(
    file_path: str, documentId: int, project_id: int, filename: str
):
    """
    문서 전처리 백그라운드 실행
    """
    try:
        logger.info(f"Starting background processing for documentId: {documentId}")

        pipeline = DocumentProcessingPipeline(
            config={
                "enable_vectordb": True,
                "timeout_seconds": 600,
                "max_retries": 3,
            }
        )

        result = await pipeline.run(
            {
                "document_path": file_path,
                "documentId": documentId,
                "project_id": project_id,
                "filename": filename,
            }
        )

        if result.get("processing_status") == "completed":
            content_analysis = result.get("content_analysis", {})
            main_topics = content_analysis.get("main_topics", [])
            key_concepts = content_analysis.get("key_concepts", [])
            keywords = (main_topics + key_concepts)[:10]

            summary_data = {
                "summary": content_analysis.get("summary", ""),
                "keywords": keywords,
                "documentId": documentId,
            }

            # 1. 결과 저장
            set_result(documentId, summary_data)
            set_status(documentId, StatusEnum.DONE)

            # TODO SpringBoot 연결 후 확인 필요
            # # 2. SpringBoot에 알림
            success = await notify_springboot_completion(documentId, summary_data)

            if success:
                # 3. 완료 상태로 변경
                set_status(documentId, StatusEnum.DONE)
                logger.info(f"✅ Processing completed for documentId: {documentId}")
            else:
                set_status(documentId, StatusEnum.FAILED)
                logger.error(f"SpringBoot 알림 실패: documentId: {documentId}")
        else:
            # 실패 처리
            set_status(documentId, StatusEnum.FAILED)
            logger.error(f"❌ Pipeline failed for documentId: {documentId}")

    except Exception as e:
        # 예외 발생 시 실패 상태
        set_status(documentId, StatusEnum.FAILED)
        logger.error(
            f"""Exception in background processing for
                documentId {documentId}: {str(e)}"""
        )


async def notify_springboot_completion(documentId: int, summary_data: Dict) -> bool:
    """SpringBoot에 처리 완료 알림"""
    try:
        logger.info(f"📡 전송 대상 데이터: {summary_data}")

        async with httpx.AsyncClient() as client:
            response = await client.put(
                f"https://skib-backend.skala25a.project.skala-ai.com/api/document/summary/{documentId}",
                json=summary_data,
                headers={"Content-Type": "application/json"},
            )

            logger.info(f"📡 SpringBoot 응답 코드: {response.status_code}")
            logger.info(f"📡 SpringBoot 응답 내용: {response.text}")

            if response.status_code == 200:
                logger.info(f"✅ SpringBoot 알림 성공: documentId={documentId}")
                return True
            else:
                logger.error(
                    f"🚫 SpringBoot 알림 실패: 상태 코드 {response.status_code}"
                )
                return False

    except Exception as e:
        logger.error(f"❌ SpringBoot 알림 중 오류 발생: {str(e)}")
        return False<|MERGE_RESOLUTION|>--- conflicted
+++ resolved
@@ -17,38 +17,13 @@
 
 
 @router.get("/summary/{documentId}", response_model=SummaryByDocumentResponse)
-<<<<<<< HEAD
-async def build_summary_response(documentId: int):
-=======
 async def get_document_summary(documentId: int):
->>>>>>> ace231a8
     """
     상태 기반으로 SummaryByDocumentResponse 객체 생성
     """
     try:
         status = get_status(documentId)
         logger.debug(f"Document {documentId} status: {status}")
-<<<<<<< HEAD
-=======
-
-    if status == StatusEnum.PROCESSING:
-        raise HTTPException(status_code=202, detail="Document is still being processed")
-
-    if status == StatusEnum.FAILED:
-        raise HTTPException(status_code=500, detail="Document processing failed")
-
-        # 3. 완료 -> 200 OK + 데이터
-        if status == StatusEnum.DONE:
-            result = get_result(documentId)
-            if result:
-                return SummaryByDocumentResponse(
-                    summary=result.get("summary", ""),
-                    keywords=result.get("keywords", []),
-                    documentId=documentId,
-                )
-            else:
-                raise HTTPException(status_code=404, detail="Summary result not found")
->>>>>>> ace231a8
 
         if status == StatusEnum.PROCESSING:
             raise HTTPException(
@@ -72,33 +47,10 @@
 
         raise HTTPException(status_code=404, detail="Document not found")
     except Exception as e:
-<<<<<<< HEAD
-        logger.error(
-            f"Error in build_summary_response for document {documentId}: {str(e)}"
-=======
         logger.error(f"Summary retrieval failed for document {documentId}: {str(e)}")
         raise HTTPException(
             status_code=500, detail=f"Summary retrieval failed: {str(e)}"
->>>>>>> ace231a8
         )
-        raise HTTPException(status_code=500, detail="Internal server error")
-
-
-# TODO: Check the difference between this and the above function
-# @router.get("/summary/{documentId}", response_model=SummaryByDocumentResponse)
-# async def get_document_summary(documentId: int):
-#     """
-#     상태 기반으로 요약 정보 조회 (API용)
-#     """
-#     try:
-#         return build_summary_response(documentId)
-#     except HTTPException:
-#         raise
-#     except Exception as e:
-#         logger.error(f"Summary retrieval failed for document {documentId}: {str(e)}")
-#         raise HTTPException(
-#             status_code=500, detail=f"Summary retrieval failed: {str(e)}"
-#         )
 
 
 async def process_document_background(
