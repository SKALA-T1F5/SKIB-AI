from typing import List

from pydantic import BaseModel, Field

from api.document.schemas.document_summary import SummaryByDocumentResponse
from api.question.schemas.question import DifficultyLevel


class TestPlanRequest(BaseModel):
    project_id: int = Field(..., alias="projectId", description="프로젝트 ID")
    user_input: str = Field(..., alias="userInput", description="사용자 입력")
    document_summaries: List[SummaryByDocumentResponse] = Field(
        ..., alias="documentSummaries", description="문서 요약 목록"
    )

    model_config = {"populate_by_name": True}


class TestPlanByDocument(BaseModel):
<<<<<<< HEAD
    documentId: int
    keywords: List[str]
    recommended_objective: int
    recommended_subjective: int
=======
    document_id: int = Field(..., description="문서 ID")
    keywords: List[str] = Field(..., description="키워드 목록")
    recommended_objective: int = Field(
        ..., alias="recommendedObjective", description="추천 객관식 문항 수"
    )
    recommended_subjective: int = Field(
        ..., alias="recommendedSubjective", description="추천 주관식 문항 수"
    )

    model_config = {"populate_by_name": True}
>>>>>>> 7e4e6adb


class TestPlanResponse(BaseModel):
    name: str
    summary: str = Field(..., description="테스트 요약")
    difficulty_level: DifficultyLevel = Field(
        alias="difficultyLevel", description="난이도"
    )
    limited_time: int = Field(alias="limitedTime", description="제한 시간 (분)")
    pass_score: int = Field(alias="passScore", description="통과 점수 (%)")
    is_retake: bool = Field(alias="isRetake", description="재응시 여부")
    document_configs: List[TestPlanByDocument] = Field(
        alias="documentConfigs", description="문서별 질문 구성"
    )

    model_config = {"populate_by_name": True}  # v2 방식<|MERGE_RESOLUTION|>--- conflicted
+++ resolved
@@ -17,12 +17,6 @@
 
 
 class TestPlanByDocument(BaseModel):
-<<<<<<< HEAD
-    documentId: int
-    keywords: List[str]
-    recommended_objective: int
-    recommended_subjective: int
-=======
     document_id: int = Field(..., description="문서 ID")
     keywords: List[str] = Field(..., description="키워드 목록")
     recommended_objective: int = Field(
@@ -33,7 +27,6 @@
     )
 
     model_config = {"populate_by_name": True}
->>>>>>> 7e4e6adb
 
 
 class TestPlanResponse(BaseModel):
