--- conflicted
+++ resolved
@@ -2,7 +2,6 @@
 from typing import Any, Dict
 
 from api.document.services.document_summary import process_document_background
-from api.test.services.test_generate import test_generation_background
 from config.celery_app import celery_app
 
 
@@ -19,31 +18,4 @@
         )
         return {"status": "completed", "result": result}
     except Exception as e:
-<<<<<<< HEAD
-        return {"status": "failed", "error": str(e)}
-    finally:
-        loop.close()
-
-
-@celery_app.task(name="generate_test")
-def generate_test_task(
-    task_id: str, test_id: int, request_data: Dict[str, Any]
-) -> Dict[str, Any]:
-    """테스트 생성 Celery Task"""
-    import asyncio
-
-    loop = asyncio.new_event_loop()
-    asyncio.set_event_loop(loop)
-
-    try:
-        result = loop.run_until_complete(
-            test_generation_background(task_id, test_id, request_data)
-        )
-        return {"status": "completed", "result": result}
-    except Exception as e:
-        return {"status": "failed", "error": str(e)}
-    finally:
-        loop.close()
-=======
-        return {"status": "failed", "error": str(e)}
->>>>>>> 9623a6e2
+        return {"status": "failed", "error": str(e)}