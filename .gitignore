--- conflicted
+++ resolved
@@ -8,9 +8,5 @@
 .env.*
 
 # Outputs
-<<<<<<< HEAD
-data/outputs/
-.DS_Store
-=======
 data/
->>>>>>> 25481d8d
+.DS_Store