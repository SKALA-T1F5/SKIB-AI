import json
import logging
from typing import List

from konlpy.tag import Okt
from langgraph.graph import StateGraph
from langsmith import traceable
from langsmith.wrappers import wrap_openai
from openai import AsyncOpenAI

from config.settings import settings
from db.redisDB.session_manager import append_message, load_message_history
from db.vectorDB.chromaDB.search import search_similar
from src.agents.trainee_assistant.agent import answer_based_on_question_data
from src.agents.trainee_assistant.prompt_1 import (
    build_prompt_from_docs,
    system_prompt_no_context,
)
from src.pipelines.trainee_assistant.state import ChatState

logger = logging.getLogger(__name__)

<<<<<<< HEAD
okt = Okt()


def get_openai_client():
    api_key = settings.api_key
    if not api_key:
        raise ValueError("OPENAI_API_KEY is not set.")
    return wrap_openai(AsyncOpenAI(api_key=api_key))


openai_client = get_openai_client()
=======
openai_client = AsyncOpenAI(api_key=settings.api_key)
okt = Okt()
>>>>>>> 0639ad96


@traceable(
    run_type="tool",
    name="Extract Keywords",
    metadata={"tool_type": "keyword_extraction"},
)
def extract_keywords(text: str, top_k: int = 5) -> List[str]:
    words = [
        word
        for word, pos in okt.pos(text)
        if pos in ["Noun", "Alpha", "Verb"] and len(word) > 1
    ]
    from collections import Counter

    return [word for word, _ in Counter(words).most_common(top_k)]


<<<<<<< HEAD
# --- Graph Nodes ---


async def route_question(state: ChatState) -> str:
    """사용자의 질문 의도를 파악하여 다음 단계를 결정하는 라우터 노드"""
    user_question = state["question"]
=======
@traceable(
    run_type="chain",
    name="Vector Search Node",
    metadata={"pipeline": "trainee_assistant", "node_type": "vector_search"},
)
def vector_search_node(state: ChatState) -> ChatState:
>>>>>>> 0639ad96
    question_data = next(
        (q for q in state["test_questions"] if q.id == state["question_id"]), None
    )

    if not question_data:
        logger.warning("❌ 질문 ID에 해당하는 테스트 문제를 찾을 수 없습니다.")
        return "end"  # or some error handling state

    # Update state with the found question_data
    state["question_data"] = question_data

    prompt = f"""당신은 질문의 의도를 파악하는 라우팅 전문가입니다. 주어진 [문제 정보]와 [사용자 질문]을 보고, 질문의 의도를 다음 두 가지 중 하나로 분류하세요.

[문제 정보]
- 문제: {question_data.question}
- 유형: {question_data.type.value}
- 정답: {question_data.answer}
- 해설: {question_data.explanation}

[사용자 질문]
{user_question}

[분류]
1. `direct_answer`: 사용자가 문제의 정답, 보기, 해설, 유형 등 제공된 [문제 정보]에 대해 직접적으로 묻고 있습니다.
   (예: "정답이 뭐야?", "해설 보여줘", "이 문제 무슨 유형이야?")
2. `document_search`: 사용자가 문제의 배경, 개념, 이유 등 [문제 정보]에 직접적으로 명시되지 않은, 더 깊은 내용을 묻고 있습니다. 이 경우 관련 문서를 찾아봐야 합니다.
   (예: "왜 이게 정답이야?", "AGS Trouble shooting 가이드가 뭐야?", "탄소배출권이 뭐야?")

오직 `direct_answer` 또는 `document_search` 둘 중 하나로만 답변하세요."""

    response = await openai_client.chat.completions.create(
        model="gpt-4o",
        messages=[{"role": "user", "content": prompt}],
        temperature=0,
    )
    route = response.choices[0].message.content.strip()
    logger.info(f"🚦 라우팅 결정: {route}")
    return route


async def generate_direct_answer_node(state: ChatState) -> ChatState:
    """문제 데이터(question_data)를 기반으로 직접 답변을 생성하는 노드"""
    user_question = state["question"]
    question_data = state["question_data"]

    prompt = f"""당신은 친절한 학습 도우미입니다. 주어진 [문제 정보]를 바탕으로 [사용자 질문]에 대해 간결하고 명확하게 답변하세요.

[문제 정보]
{json.dumps(question_data.dict(), ensure_ascii=False, indent=2)}

[사용자 질문]
{user_question}

절대로 [문제 정보]에 없는 내용을 지어내지 마세요."""

    response = await openai_client.chat.completions.create(
        model="gpt-4o",
        messages=[{"role": "user", "content": prompt}],
    )
    answer = response.choices[0].message.content
    logger.info("💬 (Direct) GPT 응답 수신 완료")

    await append_message(state["user_id"], "user", user_question)
    await append_message(state["user_id"], "assistant", answer)
    logger.info("📝 (Direct) 대화 내용 Redis 저장 완료")

    return {"answer": answer}


def vector_search_node(state: ChatState) -> ChatState:
    """관련 문서를 벡터DB에서 검색하는 노드"""
    document_name = state["question_data"].documentName
    logger.info(f"🔍 ChromaDB에서 검색 수행: document_name={document_name}")
    docs = search_similar(
        query=state["question"], collection_name=document_name, n_results=5
    )

    MIN_SIMILARITY = 0.75
    filtered_docs = [doc for doc in docs if doc["similarity"] >= MIN_SIMILARITY]

    if filtered_docs:
        logger.info(f"📄 관련 문서 {len(filtered_docs)}개 발견")
    else:
        logger.warning("⚠️ 문서는 있으나 관련된 내용을 찾지 못함")

    return {"chroma_docs": filtered_docs, "document_name": document_name}


<<<<<<< HEAD
async def generate_document_based_answer_node(state: ChatState) -> ChatState:
    """벡터DB 검색 결과를 바탕으로 답변을 생성하는 노드"""
    user_question = state["question"]
=======
def generate_direct_answer_or_explanation(intent: str, question_data: Question) -> str:
    if intent == "answer":
        return f"📌 해당 문제의 정답은 다음과 같습니다:\n\n{question_data.answer}"
    elif intent == "explanation" and question_data.explanation:
        return f"💡 해당 문제의 해설은 다음과 같습니다:\n\n{question_data.explanation}"
    return None


@traceable(
    run_type="chain",
    name="Generate Answer Node",
    metadata={
        "pipeline": "trainee_assistant",
        "node_type": "answer_generation",
        "model": "gpt-4o",
    },
)
async def generate_answer_node(state: ChatState) -> ChatState:
>>>>>>> 0639ad96
    history = await load_message_history(state["user_id"])
    history.append({"role": "user", "content": user_question})

    question_data = next(
        (q for q in state["test_questions"] if q.id == state["question_id"]), None
    )

    if question_data:
        answer = await answer_based_on_question_data(state["question"], question_data)
        await append_message(state["user_id"], "user", state["question"])
        await append_message(state["user_id"], "assistant", answer)
        return {"answer": answer}

    if state.get("chroma_docs"):
        prompt = build_prompt_from_docs(
            user_question, state["chroma_docs"], state["question_data"]
        )
        prompt_role = {"role": "user", "content": prompt}
        answer_prefix = ""
    else:
        warning = "⚠️ 관련 문서를 찾을 수 없어 일반적인 답변을 제공합니다."
        prompt_role = {
            "role": "user",
            "content": f"{warning}\n\n[사용자 질문]\n{user_question}",
        }
        answer_prefix = "관련 정보를 찾지 못해 LLM이 일반적인 지식으로 답변합니다.\n\n"

    logger.info("🤖 (Doc-Based) GPT 호출 시작")
    response = await openai_client.chat.completions.create(
        model="gpt-4o",
        messages=[
            {"role": "system", "content": system_prompt_no_context.strip()},
            *history,
            prompt_role,
        ],
    )
    answer = response.choices[0].message.content
    logger.info("💬 (Doc-Based) GPT 응답 수신 완료")

    answer = answer_prefix + answer
    if state.get("chroma_docs"):
        answer += f"\n\n📝 (출처: 문서 '{state['document_name']}')"

    await append_message(state["user_id"], "user", user_question)
    await append_message(state["user_id"], "assistant", answer)
    logger.info("📝 (Doc-Based) 대화 내용 Redis 저장 완료")

    return {"answer": answer}


<<<<<<< HEAD
# --- Graph Builder ---


=======
@traceable(
    run_type="chain",
    name="Build Trainee Assistant Pipeline",
    metadata={"pipeline": "trainee_assistant", "graph_type": "langgraph"},
)
>>>>>>> 0639ad96
def build_langgraph():
    builder = StateGraph(ChatState)

    builder.add_node("route_question", route_question)
    builder.add_node("generate_direct_answer_node", generate_direct_answer_node)
    builder.add_node("vector_search_node", vector_search_node)
    builder.add_node(
        "generate_document_based_answer_node", generate_document_based_answer_node
    )

    builder.set_entry_point("route_question")

    builder.add_conditional_edges(
        "route_question",
        lambda x: x,
        {
            "direct_answer": "generate_direct_answer_node",
            "document_search": "vector_search_node",
        },
    )

    builder.add_edge("vector_search_node", "generate_document_based_answer_node")
    builder.add_edge("generate_direct_answer_node", END)
    builder.add_edge("generate_document_based_answer_node", END)

    return builder.compile()<|MERGE_RESOLUTION|>--- conflicted
+++ resolved
@@ -11,7 +11,6 @@
 from config.settings import settings
 from db.redisDB.session_manager import append_message, load_message_history
 from db.vectorDB.chromaDB.search import search_similar
-from src.agents.trainee_assistant.agent import answer_based_on_question_data
 from src.agents.trainee_assistant.prompt_1 import (
     build_prompt_from_docs,
     system_prompt_no_context,
@@ -20,7 +19,6 @@
 
 logger = logging.getLogger(__name__)
 
-<<<<<<< HEAD
 okt = Okt()
 
 
@@ -32,15 +30,12 @@
 
 
 openai_client = get_openai_client()
-=======
-openai_client = AsyncOpenAI(api_key=settings.api_key)
-okt = Okt()
->>>>>>> 0639ad96
 
 
 @traceable(
     run_type="tool",
     name="Extract Keywords",
+    metadata={"tool_type": "keyword_extraction"},
     metadata={"tool_type": "keyword_extraction"},
 )
 def extract_keywords(text: str, top_k: int = 5) -> List[str]:
@@ -54,21 +49,12 @@
     return [word for word, _ in Counter(words).most_common(top_k)]
 
 
-<<<<<<< HEAD
 # --- Graph Nodes ---
 
 
 async def route_question(state: ChatState) -> str:
     """사용자의 질문 의도를 파악하여 다음 단계를 결정하는 라우터 노드"""
     user_question = state["question"]
-=======
-@traceable(
-    run_type="chain",
-    name="Vector Search Node",
-    metadata={"pipeline": "trainee_assistant", "node_type": "vector_search"},
-)
-def vector_search_node(state: ChatState) -> ChatState:
->>>>>>> 0639ad96
     question_data = next(
         (q for q in state["test_questions"] if q.id == state["question_id"]), None
     )
@@ -157,42 +143,11 @@
     return {"chroma_docs": filtered_docs, "document_name": document_name}
 
 
-<<<<<<< HEAD
 async def generate_document_based_answer_node(state: ChatState) -> ChatState:
     """벡터DB 검색 결과를 바탕으로 답변을 생성하는 노드"""
     user_question = state["question"]
-=======
-def generate_direct_answer_or_explanation(intent: str, question_data: Question) -> str:
-    if intent == "answer":
-        return f"📌 해당 문제의 정답은 다음과 같습니다:\n\n{question_data.answer}"
-    elif intent == "explanation" and question_data.explanation:
-        return f"💡 해당 문제의 해설은 다음과 같습니다:\n\n{question_data.explanation}"
-    return None
-
-
-@traceable(
-    run_type="chain",
-    name="Generate Answer Node",
-    metadata={
-        "pipeline": "trainee_assistant",
-        "node_type": "answer_generation",
-        "model": "gpt-4o",
-    },
-)
-async def generate_answer_node(state: ChatState) -> ChatState:
->>>>>>> 0639ad96
     history = await load_message_history(state["user_id"])
     history.append({"role": "user", "content": user_question})
-
-    question_data = next(
-        (q for q in state["test_questions"] if q.id == state["question_id"]), None
-    )
-
-    if question_data:
-        answer = await answer_based_on_question_data(state["question"], question_data)
-        await append_message(state["user_id"], "user", state["question"])
-        await append_message(state["user_id"], "assistant", answer)
-        return {"answer": answer}
 
     if state.get("chroma_docs"):
         prompt = build_prompt_from_docs(
@@ -231,17 +186,12 @@
     return {"answer": answer}
 
 
-<<<<<<< HEAD
 # --- Graph Builder ---
-
-
-=======
 @traceable(
     run_type="chain",
     name="Build Trainee Assistant Pipeline",
     metadata={"pipeline": "trainee_assistant", "graph_type": "langgraph"},
 )
->>>>>>> 0639ad96
 def build_langgraph():
     builder = StateGraph(ChatState)
 
