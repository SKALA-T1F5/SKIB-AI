import json
import logging
from typing import List

from konlpy.tag import Okt
from langgraph.graph import END, StateGraph
from langsmith import traceable
from langsmith.wrappers import wrap_openai
from openai import AsyncOpenAI

from config.settings import settings
from db.redisDB.session_manager import append_message, load_message_history
from db.vectorDB.chromaDB.search import search_similar
from src.agents.trainee_assistant.prompt_1 import (
    build_prompt_from_docs,
    system_prompt_no_context,
)
from src.pipelines.trainee_assistant.state import ChatState

logger = logging.getLogger(__name__)
okt = Okt()


def get_openai_client():
    api_key = settings.api_key
    if not api_key:
        raise ValueError("OPENAI_API_KEY is not set.")
    return wrap_openai(AsyncOpenAI(api_key=api_key))


openai_client = get_openai_client()


@traceable(
    run_type="tool",
    name="Extract Keywords",
    metadata={"tool_type": "keyword_extraction"},
)
def extract_keywords(text: str, top_k: int = 5) -> List[str]:
    words = [
        word
        for word, pos in okt.pos(text)
        if pos in ["Noun", "Alpha", "Verb"] and len(word) > 1
    ]
    from collections import Counter

    return [word for word, _ in Counter(words).most_common(top_k)]


# --- Graph Nodes ---


async def route_question(state: ChatState) -> dict:
    user_question = state["question"]
    question_data = next(
        (q for q in state["test_questions"] if q.id == state["question_id"]), None
    )

    if not question_data:
        logger.warning("❌ 질문 ID에 해당하는 테스트 문제를 찾을 수 없습니다.")
        return {"route": "end"}

    prompt = f"""당신은 질문의 의도를 파악하는 라우팅 전문가입니다. 주어진 [문제 정보]와 [사용자 질문]을 보고, 질문의 의도를 다음 두 가지 중 하나로 분류하세요.

[문제 정보]
- 문제: {question_data.question}
- 유형: {question_data.type}
- 정답: {question_data.answer}
- 해설: {question_data.explanation}

[사용자 질문]
{user_question}

[분류]
1. `direct_answer`: 사용자가 문제의 정답, 보기, 해설, 유형 등 제공된 [문제 정보]에 대해 직접적으로 묻고 있습니다.
2. `document_search`: 사용자가 문제의 배경, 개념, 이유 등 [문제 정보]에 직접적으로 명시되지 않은, 더 깊은 내용을 묻고 있습니다.

오직 `direct_answer` 또는 `document_search` 둘 중 하나로만 답변하세요."""

    response = await openai_client.chat.completions.create(
        model="gpt-4o",
        messages=[{"role": "user", "content": prompt}],
        temperature=0,
    )
<<<<<<< HEAD
    route = response.choices[0].message.content.strip().replace('`', '')
=======
    route = response.choices[0].message.content.strip().replace("`", "")
>>>>>>> 7b20e3a1
    logger.info(f"🚦 라우팅 결정: {route}")
    return {"route": route, "question_data": question_data}


async def generate_direct_answer_node(state: ChatState) -> ChatState:
    user_question = state["question"]
    question_data = state["question_data"]

    prompt = f"""당신은 친절한 학습 도우미입니다. 주어진 [문제 정보]를 바탕으로 [사용자 질문]에 대해 간결하고 명확하게 답변하세요.

[문제 정보]
{json.dumps(question_data.dict(), ensure_ascii=False, indent=2)}

[사용자 질문]
{user_question}

절대로 [문제 정보]에 없는 내용을 지어내지 마세요."""

    response = await openai_client.chat.completions.create(
        model="gpt-4o",
        messages=[{"role": "user", "content": prompt}],
    )
    answer = response.choices[0].message.content
    logger.info("💬 (Direct) GPT 응답 수신 완료")

    await append_message(state["user_id"], "user", user_question)
    await append_message(state["user_id"], "assistant", answer)
    logger.info("📝 (Direct) 대화 내용 Redis 저장 완료")

    return {"answer": answer}


def vector_search_node(state: ChatState) -> ChatState:
    document_name = state["question_data"].documentName

    # ✅ 키워드 기반 query 구성
    keywords = extract_keywords(state["question"])
    keyword_query = f"{state['question']} 관련 키워드: {' '.join(keywords)}"

    logger.info(f"🔍 ChromaDB에서 검색 수행: document_name={document_name}")
    logger.debug(f"🔑 검색 키워드 기반 쿼리: {keyword_query}")

    docs = search_similar(
        query=keyword_query, collection_name=document_name, n_results=5
    )

    MIN_SIMILARITY = 0.7
    filtered_docs = [doc for doc in docs if doc["similarity"] >= MIN_SIMILARITY]

    if filtered_docs:
        logger.info(f"📄 관련 문서 {len(filtered_docs)}개 발견")
    else:
        logger.warning("⚠️ 문서는 있으나 관련된 내용을 찾지 못함")

    return {"chroma_docs": filtered_docs, "document_name": document_name}


async def generate_document_based_answer_node(state: ChatState) -> ChatState:
    user_question = state["question"]
    history = await load_message_history(state["user_id"])
    history.append({"role": "user", "content": user_question})

    if state.get("chroma_docs"):
        prompt = build_prompt_from_docs(
            user_question, state["chroma_docs"], state["question_data"]
        )
        prompt_role = {"role": "user", "content": prompt}
        answer_prefix = ""
    else:
        warning = "⚠️ 관련 문서를 찾을 수 없어 일반적인 답변을 제공합니다."
        prompt_role = {
            "role": "user",
            "content": f"{warning}\n\n[사용자 질문]\n{user_question}",
        }
        answer_prefix = "관련 정보를 찾지 못해 LLM이 일반적인 지식으로 답변합니다.\n\n"

    logger.info("🤖 (Doc-Based) GPT 호출 시작")
    response = await openai_client.chat.completions.create(
        model="gpt-4o",
        messages=[
            {"role": "system", "content": system_prompt_no_context.strip()},
            *history,
            prompt_role,
        ],
    )
    answer = response.choices[0].message.content
    logger.info("💬 (Doc-Based) GPT 응답 수신 완료")

    answer = answer_prefix + answer
    if state.get("chroma_docs"):
        answer += f"\n\n📝 (출처: 문서 '{state['document_name']}')"

    await append_message(state["user_id"], "user", user_question)
    await append_message(state["user_id"], "assistant", answer)
    logger.info("📝 (Doc-Based) 대화 내용 Redis 저장 완료")

    return {"answer": answer}


# --- Graph Builder ---


@traceable(
    run_type="chain",
    name="Build Trainee Assistant Pipeline",
    metadata={"pipeline": "trainee_assistant", "graph_type": "langgraph"},
)
def build_langgraph():
    builder = StateGraph(ChatState)

    builder.add_node("route_question", route_question)
    builder.add_node("generate_direct_answer_node", generate_direct_answer_node)
    builder.add_node("vector_search_node", vector_search_node)
    builder.add_node(
        "generate_document_based_answer_node", generate_document_based_answer_node
    )

    builder.set_entry_point("route_question")

    builder.add_conditional_edges(
        "route_question",
        lambda x: x["route"],
        {
            "direct_answer": "generate_direct_answer_node",
            "document_search": "vector_search_node",
        },
    )

    builder.add_edge("vector_search_node", "generate_document_based_answer_node")
    builder.add_edge("generate_direct_answer_node", END)
    builder.add_edge("generate_document_based_answer_node", END)

    return builder.compile()<|MERGE_RESOLUTION|>--- conflicted
+++ resolved
@@ -82,11 +82,7 @@
         messages=[{"role": "user", "content": prompt}],
         temperature=0,
     )
-<<<<<<< HEAD
-    route = response.choices[0].message.content.strip().replace('`', '')
-=======
     route = response.choices[0].message.content.strip().replace("`", "")
->>>>>>> 7b20e3a1
     logger.info(f"🚦 라우팅 결정: {route}")
     return {"route": route, "question_data": question_data}
 
