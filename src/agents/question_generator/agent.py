"""
문제 생성 Agent
- GPT-4 Vision을 사용한 자동 문제 생성
- 테스트 요약 및 설정 파일 생성
- 문제 결과 저장 및 관리
"""

import json
import os
from datetime import datetime
from typing import Dict, List

from .tools.question_generator import QuestionGenerator


class QuestionGeneratorAgent:
<<<<<<< HEAD
    """
    문제 생성 전문 Agent

    주요 기능:
    - GPT-4 Vision을 사용한 자동 문제 생성
    - 객관식/주관식 문제 생성 및 관리
    - 테스트 요약 및 설정 파일 생성
    - 문제 결과 저장 및 관리
    """
=======
    """문제 생성 전문 Agent"""
>>>>>>> a6891d47

    def __init__(self, collection_name: str = None):
        """
        QuestionGenerator 초기화

        Args:
            collection_name: 컬렉션명 (이미지 저장 경로 결정)
        """
        self.collection_name = collection_name

        # 이미지 저장 디렉토리 설정
        if collection_name:
<<<<<<< HEAD
            from utils.change_name import normalize_collection_name

            normalized_name = normalize_collection_name(collection_name)
=======
            from utils.naming import filename_to_collection

            normalized_name = filename_to_collection(collection_name)
>>>>>>> a6891d47
            self.image_save_dir = f"data/images/{normalized_name}"
        else:
            self.image_save_dir = "data/images/unified"

        self.question_generator = QuestionGenerator(self.image_save_dir)

    def generate_questions_from_blocks(
        self,
        blocks: List[Dict],
        num_objective: int = 3,
        num_subjective: int = 3,
        source_file: str = "document.pdf",
        keywords: List[str] = None,
        main_topics: List[str] = None,
        summary: str = "",
<<<<<<< HEAD
        test_config: Dict = None,
        use_vectordb_search: bool = True,
    ) -> Dict:
        """
        블록들로부터 문제 생성 (vectorDB 검색 및 테스트 설정 활용)

        Args:
            blocks: 문서 블록들
            num_objective: 객관식 문제 수
            num_subjective: 주관식 문제 수
            source_file: 원본 파일명
            keywords: 키워드 목록
            main_topics: 주요 주제 목록
            summary: 문서 요약
            test_config: 테스트 설정 딕셔너리
            use_vectordb_search: vectorDB에서 관련 키워드 검색 활용 여부

        Returns:
            Dict: 문제 생성 결과
        """
        print("🤖 QuestionGeneratorAgent 시작")
        print(f"🎯 목표: 객관식 {num_objective}개, 주관식 {num_subjective}개")

        try:
            # 1. VectorDB에서 관련 키워드 검색 (선택적)
            enhanced_blocks = blocks
            if use_vectordb_search and keywords and self.collection_name:
                enhanced_blocks = self._enhance_blocks_with_vectordb_search(
                    blocks, keywords, main_topics
                )

            # 2. 테스트 설정에서 문제 수 조정
            if test_config:
                num_objective = test_config.get("num_objective", num_objective)
                num_subjective = test_config.get("num_subjective", num_subjective)
                print(
                    f"📊 테스트 설정 적용: 객관식 {num_objective}개, 주관식 {num_subjective}개"
                )

            # 3. 문제 생성 (향상된 블록과 테스트 설정 활용)
            questions_blocks = self.question_generator.generate_questions_for_blocks(
                blocks=enhanced_blocks,
                num_objective=num_objective,
                num_subjective=num_subjective,
                keywords=keywords,
                main_topics=main_topics,
                summary=summary,
                test_config=test_config,
            )

            # 2. 생성된 문제 추출
            all_questions = []
            for block in questions_blocks:
                if "questions" in block:
                    all_questions.extend(block["questions"])

            print(f"✅ 총 {len(all_questions)}개 문제 생성 완료")

            # 3. 결과 저장
            result = self._save_question_results(
                questions=all_questions,
                source_file=source_file,
                keywords=keywords or [],
                main_topics=main_topics or [],
                summary=summary,
            )

            return result

        except Exception as e:
            print(f"❌ 문제 생성 실패: {e}")
            return {
                "status": "failed",
                "error": str(e),
                "questions": [],
                "files_created": [],
            }

    def _save_question_results(
        self,
        questions: List[Dict],
        source_file: str,
        keywords: List[str],
        main_topics: List[str],
        summary: str,
    ) -> Dict:
        """
        문제 생성 결과를 파일로 저장

        Args:
            questions: 생성된 문제 목록
            source_file: 원본 파일명
            keywords: 키워드 목록
            main_topics: 주요 주제 목록
            summary: 문서 요약

        Returns:
            Dict: 저장 결과 정보
        """
        timestamp = datetime.now().strftime("%Y%m%d_%H%M%S")
        filename = os.path.splitext(os.path.basename(source_file))[0]
        files_created = []

        # 1. 생성된 문제 파일 저장
        questions_dir = "data/outputs/generated_questions"
        os.makedirs(questions_dir, exist_ok=True)

        questions_data = {
            "test_info": {
                "source_file": source_file,
                "collection_name": self.collection_name,
                "generation_date": datetime.now().isoformat(),
                "test_type": "auto_generated",
            },
            "question_summary": {
                "total_questions": len(questions),
                "objective_questions": len(
                    [q for q in questions if q.get("type") == "OBJECTIVE"]
                ),
                "subjective_questions": len(
                    [q for q in questions if q.get("type") == "SUBJECTIVE"]
                ),
                "difficulty_distribution": {
                    "easy": len(
                        [q for q in questions if q.get("difficulty_level") == "EASY"]
                    ),
                    "normal": len(
                        [q for q in questions if q.get("difficulty_level") == "NORMAL"]
                    ),
                    "hard": len(
                        [q for q in questions if q.get("difficulty_level") == "HARD"]
                    ),
                },
            },
            "questions": questions,
            "source_keywords": keywords,
            "source_topics": main_topics,
        }

        questions_file = f"{questions_dir}/{filename}_questions_{timestamp}.json"
        with open(questions_file, "w", encoding="utf-8") as f:
            json.dump(questions_data, f, ensure_ascii=False, indent=2)
        print(f"💾 생성된 문제 저장: {questions_file}")
        files_created.append(questions_file)

        # 2. 테스트 요약 파일 생성
        summary_file = self._save_test_summary(
            questions, source_file, keywords, main_topics, summary, timestamp
        )
        if summary_file:
            files_created.append(summary_file)

        # 3. 테스트 config 파일 생성
        config_file = self._save_test_config(questions, source_file, timestamp)
        if config_file:
            files_created.append(config_file)

        return {
            "status": "completed",
            "questions": questions,
            "total_questions": len(questions),
            "objective_count": len(
                [q for q in questions if q.get("type") == "OBJECTIVE"]
            ),
            "subjective_count": len(
                [q for q in questions if q.get("type") == "SUBJECTIVE"]
            ),
            "files_created": files_created,
            "collection_name": self.collection_name,
        }

    def _save_test_summary(
        self,
        questions: List[Dict],
        source_file: str,
        keywords: List[str],
        main_topics: List[str],
        summary: str,
        timestamp: str,
    ) -> str:
        """
        테스트 요약 파일 저장

        Args:
            questions: 생성된 문제 목록
            source_file: 원본 파일명
            keywords: 키워드 목록
            main_topics: 주요 주제 목록
            summary: 문서 요약
            timestamp: 타임스탬프

        Returns:
            str: 저장된 파일 경로 (실패 시 None)
        """
        try:
            filename = os.path.splitext(os.path.basename(source_file))[0]
            summary_dir = "data/outputs/test_summaries"
            os.makedirs(summary_dir, exist_ok=True)

            objective_questions = [q for q in questions if q.get("type") == "OBJECTIVE"]
            subjective_questions = [
                q for q in questions if q.get("type") == "SUBJECTIVE"
            ]

            test_summary_data = {
                "test_overview": {
                    "title": f"{filename} - 자동 생성 테스트",
                    "description": f"'{filename}' 문서를 기반으로 AI가 자동 생성한 평가 테스트입니다.",
                    "source_document": source_file,
                    "creation_date": datetime.now().isoformat(),
                    "test_type": "종합 평가",
                    "estimated_duration": f"{max(30, len(questions) * 2)}분",
                },
                "content_analysis": {
                    "document_summary": (
                        summary[:300] + "..." if len(summary) > 300 else summary
                    ),
                    "key_concepts": keywords[:10],
                    "main_topics": main_topics[:5],
                    "content_complexity": self._analyze_content_complexity(
                        keywords, main_topics, questions
                    ),
                },
                "test_structure": {
                    "total_questions": len(questions),
                    "question_breakdown": {
                        "objective": {
                            "count": len(objective_questions),
                            "percentage": (
                                round(
                                    len(objective_questions) / len(questions) * 100, 1
                                )
                                if questions
                                else 0
                            ),
                            "focus_areas": self._extract_question_topics(
                                objective_questions
                            ),
                        },
                        "subjective": {
                            "count": len(subjective_questions),
                            "percentage": (
                                round(
                                    len(subjective_questions) / len(questions) * 100, 1
                                )
                                if questions
                                else 0
                            ),
                            "focus_areas": self._extract_question_topics(
                                subjective_questions
                            ),
                        },
                    },
                    "difficulty_distribution": {
                        "easy": len(
                            [
                                q
                                for q in questions
                                if q.get("difficulty_level") == "EASY"
                            ]
                        ),
                        "normal": len(
                            [
                                q
                                for q in questions
                                if q.get("difficulty_level") == "NORMAL"
                            ]
                        ),
                        "hard": len(
                            [
                                q
                                for q in questions
                                if q.get("difficulty_level") == "HARD"
                            ]
                        ),
                    },
                },
                "assessment_guidelines": {
                    "objective_scoring": "각 객관식 문항당 1점, 정답/오답으로 채점",
                    "subjective_scoring": "문항별 배점에 따라 부분 점수 부여 가능",
                    "total_points": len(objective_questions)
                    + len(subjective_questions) * 5,
                    "passing_criteria": "총점의 60% 이상 획득 시 합격",
                },
            }

            summary_file = f"{summary_dir}/{filename}_test_summary_{timestamp}.json"
            with open(summary_file, "w", encoding="utf-8") as f:
                json.dump(test_summary_data, f, ensure_ascii=False, indent=2)
            print(f"📋 테스트 요약 저장: {summary_file}")
            return summary_file

        except Exception as e:
            print(f"⚠️ 테스트 요약 저장 실패: {e}")
            return None

    def _save_test_config(
        self, questions: List[Dict], source_file: str, timestamp: str
    ) -> str:
        """
        테스트 설정 파일 저장

        Args:
            questions: 생성된 문제 목록
            source_file: 원본 파일명
            timestamp: 타임스탬프

        Returns:
            str: 저장된 파일 경로 (실패 시 None)
        """
        try:
            filename = os.path.splitext(os.path.basename(source_file))[0]
            config_dir = "data/outputs/test_configs"
            os.makedirs(config_dir, exist_ok=True)

            objective_questions = [q for q in questions if q.get("type") == "OBJECTIVE"]
            subjective_questions = [
                q for q in questions if q.get("type") == "SUBJECTIVE"
            ]

            test_config_data = {
                "test_metadata": {
                    "config_version": "1.0",
                    "test_id": f"auto_test_{timestamp}",
                    "source_document": source_file,
                    "generation_system": "SKIB-AI Question Generator",
                    "creation_timestamp": datetime.now().isoformat(),
                },
                "test_settings": {
                    "time_limit": {
                        "total_minutes": max(30, len(questions) * 2),
                        "warning_at_minutes": max(25, len(questions) * 2 - 5),
                        "automatic_submit": True,
                    },
                    "question_settings": {
                        "randomize_order": False,
                        "allow_review": True,
                        "show_progress": True,
                    },
                },
                "scoring_configuration": {
                    "objective_questions": {
                        "points_per_question": 1,
                        "negative_marking": False,
                    },
                    "subjective_questions": {
                        "points_per_question": 5,
                        "allow_partial_credit": True,
                        "manual_grading_required": True,
                    },
                    "total_points": len(objective_questions)
                    + len(subjective_questions) * 5,
                },
            }

            config_file = f"{config_dir}/{filename}_test_config_{timestamp}.json"
            with open(config_file, "w", encoding="utf-8") as f:
                json.dump(test_config_data, f, ensure_ascii=False, indent=2)
            print(f"⚙️ 테스트 설정 저장: {config_file}")
            return config_file

        except Exception as e:
            print(f"⚠️ 테스트 설정 저장 실패: {e}")
            return None

    def _analyze_content_complexity(
        self, keywords: List[str], main_topics: List[str], questions: List[Dict]
    ) -> str:
        """
        콘텐츠 복잡도 분석

        Args:
            keywords: 키워드 목록
            main_topics: 주요 주제 목록
            questions: 생성된 문제 목록

        Returns:
            str: 복잡도 등급 ("초급", "중급", "고급")
        """
        keywords_count = len(keywords)
        topics_count = len(main_topics)
        hard_questions = len(
            [q for q in questions if q.get("difficulty_level") == "HARD"]
        )

        if keywords_count > 10 and topics_count > 5 and hard_questions > 2:
            return "고급"
        elif keywords_count > 5 and topics_count > 3:
            return "중급"
        else:
            return "초급"

    def _extract_question_topics(self, questions: List[Dict]) -> List[str]:
        """
        문제에서 주요 주제 추출

        Args:
            questions: 문제 목록

        Returns:
            List[str]: 추출된 주제 목록 (최대 3개)
        """
        topics = []
        for q in questions[:3]:  # 상위 3개 문제만 분석
            question_text = q.get("question", "")
            # 간단한 키워드 추출
            if "프로세스" in question_text:
                topics.append("프로세스 관리")
            if "업무" in question_text:
                topics.append("업무 처리")
            if "계약" in question_text:
                topics.append("계약 관리")
            if "등록" in question_text:
                topics.append("등록 절차")

        return list(set(topics))[:3]  # 중복 제거 후 상위 3개 반환

    def _enhance_blocks_with_vectordb_search(
        self, blocks: List[Dict], keywords: List[str], main_topics: List[str]
    ) -> List[Dict]:
        """
        VectorDB 검색을 통해 블록을 향상시키는 메서드

        Args:
            blocks: 원본 블록들
            keywords: 검색할 키워드들
            main_topics: 주요 주제들

        Returns:
            List[Dict]: 향상된 블록들 (관련 내용 추가)
        """
        try:
            print("🔍 VectorDB에서 관련 키워드 검색 중...")

            # ChromaDB 검색 시도
            try:
                from db.vectorDB.chromaDB.search import search_documents

                enhanced_blocks = blocks.copy()
                related_contents = []

                # 상위 키워드들로 검색
                top_keywords = keywords[:5]  # 상위 5개 키워드만 사용
                for keyword in top_keywords:
                    try:
                        search_results = search_documents(
                            query=keyword,
                            collection_name=self.collection_name,
                            n_results=3,
                        )

                        if search_results and "documents" in search_results:
                            for doc in search_results["documents"][
                                0
                            ]:  # 첫 번째 검색 결과 배치
                                if doc not in related_contents:
                                    related_contents.append(doc)

                    except Exception as e:
                        print(f"  ⚠️ 키워드 '{keyword}' 검색 실패: {e}")
                        continue

                # 검색된 관련 내용을 블록에 추가
                if related_contents:
                    print(f"  ✅ {len(related_contents)}개 관련 내용 발견")

                    # 관련 내용을 새로운 텍스트 블록으로 추가
                    for i, content in enumerate(
                        related_contents[:3]
                    ):  # 최대 3개만 추가
                        related_block = {
                            "type": "paragraph",
                            "content": f"[관련 내용 {i+1}] {content}",
                            "metadata": {
                                "source": "vectordb_search",
                                "search_keyword": (
                                    keywords[i % len(keywords)]
                                    if keywords
                                    else "unknown"
                                ),
                                "page": "vectordb",
                            },
                        }
                        enhanced_blocks.append(related_block)

                return enhanced_blocks

            except ImportError:
                print("  ⚠️ ChromaDB 모듈을 찾을 수 없습니다. 원본 블록 사용")
                return blocks

        except Exception as e:
            print(f"  ❌ VectorDB 검색 실패: {e}")
            return blocks


# 편의 함수
def generate_questions_from_document(
    blocks: List[Dict],
    collection_name: str = None,
    num_objective: int = 3,
    num_subjective: int = 3,
    source_file: str = "document.pdf",
    keywords: List[str] = None,
    main_topics: List[str] = None,
    summary: str = "",
) -> Dict:
    """
    문서 블록들로부터 문제 생성 편의 함수

    Args:
        blocks: 문서 블록들
        collection_name: 컬렉션명
        num_objective: 객관식 문제 수
        num_subjective: 주관식 문제 수
        source_file: 원본 파일명
        keywords: 키워드 목록
        main_topics: 주요 주제 목록
        summary: 문서 요약

    Returns:
        Dict: 문제 생성 결과
    """
    agent = QuestionGeneratorAgent(collection_name)
    return agent.generate_questions_from_blocks(
        blocks,
        num_objective,
        num_subjective,
        source_file,
        keywords,
        main_topics,
        summary,
    )


"""
문제 생성 Agent
- GPT-4 Vision을 사용한 자동 문제 생성
- 테스트 요약 및 설정 파일 생성
- 문제 결과 저장 및 관리
"""

import json
import os
from datetime import datetime
from typing import Dict, List

from .tools.question_generator import QuestionGenerator


class QuestionGeneratorAgent:
    """문제 생성 전문 Agent"""

    def __init__(self, collection_name: str = None):
        self.collection_name = collection_name
        # 이미지 저장 디렉토리 설정
        if collection_name:
            from utils.naming import filename_to_collection

            normalized_name = filename_to_collection(collection_name)
            self.image_save_dir = f"data/images/{normalized_name}"
        else:
            self.image_save_dir = "data/images/unified"
        self.question_generator = QuestionGenerator(self.image_save_dir)

    def generate_questions_from_blocks(
        self,
        blocks: List[Dict],
        num_objective: int = 3,
        num_subjective: int = 3,
        source_file: str = "document.pdf",
        keywords: List[str] = None,
        main_topics: List[str] = None,
        summary: str = "",
=======
>>>>>>> a6891d47
    ) -> Dict:
        """
        블록들로부터 문제 생성

        Args:
            blocks: 문서 블록들
            num_objective: 객관식 문제 수
            num_subjective: 주관식 문제 수
            source_file: 원본 파일명
            keywords: 키워드 목록
            main_topics: 주요 주제 목록
            summary: 문서 요약

        Returns:
            Dict: 문제 생성 결과
        """
        print("🤖 QuestionGeneratorAgent 시작")
        print(f"🎯 목표: 객관식 {num_objective}개, 주관식 {num_subjective}개")

        try:
            # 1. 문제 생성
            questions_blocks = self.question_generator.generate_questions_for_blocks(
                blocks, num_objective, num_subjective
            )

            # 2. 생성된 문제 추출
            all_questions = []
            for block in questions_blocks:
                if "questions" in block:
                    all_questions.extend(block["questions"])

            print(f"✅ 총 {len(all_questions)}개 문제 생성 완료")

            # 3. 결과 저장
            result = self._save_question_results(
                questions=all_questions,
                source_file=source_file,
                keywords=keywords or [],
                main_topics=main_topics or [],
                summary=summary,
            )

            return result

        except Exception as e:
            print(f"❌ 문제 생성 실패: {e}")
            return {
                "status": "failed",
                "error": str(e),
                "questions": [],
                "files_created": [],
            }

    def _save_question_results(
        self,
        questions: List[Dict],
        source_file: str,
        keywords: List[str],
        main_topics: List[str],
        summary: str,
    ) -> Dict:
        """문제 생성 결과 저장"""
        timestamp = datetime.now().strftime("%Y%m%d_%H%M%S")
        filename = os.path.splitext(os.path.basename(source_file))[0]
        files_created = []

        # 1. 생성된 문제 파일 저장
        questions_dir = "data/outputs/generated_questions"
        os.makedirs(questions_dir, exist_ok=True)

        questions_data = {
            "test_info": {
                "source_file": source_file,
                "collection_name": self.collection_name,
                "generation_date": datetime.now().isoformat(),
                "test_type": "auto_generated",
            },
            "question_summary": {
                "total_questions": len(questions),
                "objective_questions": len(
                    [q for q in questions if q.get("type") == "OBJECTIVE"]
                ),
                "subjective_questions": len(
                    [q for q in questions if q.get("type") == "SUBJECTIVE"]
                ),
                "difficulty_distribution": {
                    "easy": len(
                        [q for q in questions if q.get("difficulty_level") == "EASY"]
                    ),
                    "normal": len(
                        [q for q in questions if q.get("difficulty_level") == "NORMAL"]
                    ),
                    "hard": len(
                        [q for q in questions if q.get("difficulty_level") == "HARD"]
                    ),
                },
            },
            "questions": questions,
            "source_keywords": keywords,
            "source_topics": main_topics,
        }

        questions_file = f"{questions_dir}/{filename}_questions_{timestamp}.json"
        with open(questions_file, "w", encoding="utf-8") as f:
            json.dump(questions_data, f, ensure_ascii=False, indent=2)
        print(f"💾 생성된 문제 저장: {questions_file}")
        files_created.append(questions_file)

        # 2. 테스트 요약 파일 생성
        summary_file = self._save_test_summary(
            questions, source_file, keywords, main_topics, summary, timestamp
        )
        if summary_file:
            files_created.append(summary_file)

        # 3. 테스트 config 파일 생성
        config_file = self._save_test_config(questions, source_file, timestamp)
        if config_file:
            files_created.append(config_file)

        return {
            "status": "completed",
            "questions": questions,
            "total_questions": len(questions),
            "objective_count": len(
                [q for q in questions if q.get("type") == "OBJECTIVE"]
            ),
            "subjective_count": len(
                [q for q in questions if q.get("type") == "SUBJECTIVE"]
            ),
            "files_created": files_created,
            "collection_name": self.collection_name,
        }

    def _save_test_summary(
        self,
        questions: List[Dict],
        source_file: str,
        keywords: List[str],
        main_topics: List[str],
        summary: str,
        timestamp: str,
    ) -> str:
        """테스트 요약 파일 저장"""
        try:
            filename = os.path.splitext(os.path.basename(source_file))[0]
            summary_dir = "data/outputs/test_summaries"
            os.makedirs(summary_dir, exist_ok=True)

            objective_questions = [q for q in questions if q.get("type") == "OBJECTIVE"]
            subjective_questions = [
                q for q in questions if q.get("type") == "SUBJECTIVE"
            ]

            test_summary_data = {
                "test_overview": {
                    "title": f"{filename} - 자동 생성 테스트",
                    "description": f"'{filename}' 문서를 기반으로 AI가 자동 생성한 평가 테스트입니다.",
                    "source_document": source_file,
                    "creation_date": datetime.now().isoformat(),
                    "test_type": "종합 평가",
                    "estimated_duration": f"{max(30, len(questions) * 2)}분",
                },
                "content_analysis": {
                    "document_summary": (
                        summary[:300] + "..." if len(summary) > 300 else summary
                    ),
                    "key_concepts": keywords[:10],
                    "main_topics": main_topics[:5],
                    "content_complexity": self._analyze_content_complexity(
                        keywords, main_topics, questions
                    ),
                },
                "test_structure": {
                    "total_questions": len(questions),
                    "question_breakdown": {
                        "objective": {
                            "count": len(objective_questions),
                            "percentage": (
                                round(
                                    len(objective_questions) / len(questions) * 100, 1
                                )
                                if questions
                                else 0
                            ),
                            "focus_areas": self._extract_question_topics(
                                objective_questions
                            ),
                        },
                        "subjective": {
                            "count": len(subjective_questions),
                            "percentage": (
                                round(
                                    len(subjective_questions) / len(questions) * 100, 1
                                )
                                if questions
                                else 0
                            ),
                            "focus_areas": self._extract_question_topics(
                                subjective_questions
                            ),
                        },
                    },
                    "difficulty_distribution": {
                        "easy": len(
                            [
                                q
                                for q in questions
                                if q.get("difficulty_level") == "EASY"
                            ]
                        ),
                        "normal": len(
                            [
                                q
                                for q in questions
                                if q.get("difficulty_level") == "NORMAL"
                            ]
                        ),
                        "hard": len(
                            [
                                q
                                for q in questions
                                if q.get("difficulty_level") == "HARD"
                            ]
                        ),
                    },
                },
                "assessment_guidelines": {
                    "objective_scoring": "각 객관식 문항당 1점, 정답/오답으로 채점",
                    "subjective_scoring": "문항별 배점에 따라 부분 점수 부여 가능",
                    "total_points": len(objective_questions)
                    + len(subjective_questions) * 5,
                    "passing_criteria": "총점의 60% 이상 획득 시 합격",
                },
            }

            summary_file = f"{summary_dir}/{filename}_test_summary_{timestamp}.json"
            with open(summary_file, "w", encoding="utf-8") as f:
                json.dump(test_summary_data, f, ensure_ascii=False, indent=2)
            print(f"📋 테스트 요약 저장: {summary_file}")
            return summary_file

        except Exception as e:
            print(f"⚠️ 테스트 요약 저장 실패: {e}")
            return None

    def _save_test_config(
        self, questions: List[Dict], source_file: str, timestamp: str
    ) -> str:
        """테스트 설정 파일 저장"""
        try:
            filename = os.path.splitext(os.path.basename(source_file))[0]
            config_dir = "data/outputs/test_configs"
            os.makedirs(config_dir, exist_ok=True)

            objective_questions = [q for q in questions if q.get("type") == "OBJECTIVE"]
            subjective_questions = [
                q for q in questions if q.get("type") == "SUBJECTIVE"
            ]

            test_config_data = {
                "test_metadata": {
                    "config_version": "1.0",
                    "test_id": f"auto_test_{timestamp}",
                    "source_document": source_file,
                    "generation_system": "SKIB-AI Question Generator",
                    "creation_timestamp": datetime.now().isoformat(),
                },
                "test_settings": {
                    "time_limit": {
                        "total_minutes": max(30, len(questions) * 2),
                        "warning_at_minutes": max(25, len(questions) * 2 - 5),
                        "automatic_submit": True,
                    },
                    "question_settings": {
                        "randomize_order": False,
                        "allow_review": True,
                        "show_progress": True,
                    },
                },
                "scoring_configuration": {
                    "objective_questions": {
                        "points_per_question": 1,
                        "negative_marking": False,
                    },
                    "subjective_questions": {
                        "points_per_question": 5,
                        "allow_partial_credit": True,
                        "manual_grading_required": True,
                    },
                    "total_points": len(objective_questions)
                    + len(subjective_questions) * 5,
                },
            }

            config_file = f"{config_dir}/{filename}_test_config_{timestamp}.json"
            with open(config_file, "w", encoding="utf-8") as f:
                json.dump(test_config_data, f, ensure_ascii=False, indent=2)
            print(f"⚙️ 테스트 설정 저장: {config_file}")
            return config_file

        except Exception as e:
            print(f"⚠️ 테스트 설정 저장 실패: {e}")
            return None

    def _analyze_content_complexity(
        self, keywords: List[str], main_topics: List[str], questions: List[Dict]
    ) -> str:
        """콘텐츠 복잡도 분석"""
        keywords_count = len(keywords)
        topics_count = len(main_topics)
        hard_questions = len(
            [q for q in questions if q.get("difficulty_level") == "HARD"]
        )

        if keywords_count > 10 and topics_count > 5 and hard_questions > 2:
            return "고급"
        elif keywords_count > 5 and topics_count > 3:
            return "중급"
        else:
            return "초급"

    def _extract_question_topics(self, questions: List[Dict]) -> List[str]:
        """문제에서 주요 주제 추출"""
        topics = []
        for q in questions[:3]:  # 상위 3개 문제만 분석
            question_text = q.get("question", "")
            # 간단한 키워드 추출
            if "프로세스" in question_text:
                topics.append("프로세스 관리")
            if "업무" in question_text:
                topics.append("업무 처리")
            if "계약" in question_text:
                topics.append("계약 관리")
            if "등록" in question_text:
                topics.append("등록 절차")

        return list(set(topics))[:3]  # 중복 제거 후 상위 3개 반환


# 편의 함수
def generate_questions_from_document(
    blocks: List[Dict],
    collection_name: str = None,
    num_objective: int = 3,
    num_subjective: int = 3,
    source_file: str = "document.pdf",
    keywords: List[str] = None,
    main_topics: List[str] = None,
    summary: str = "",
) -> Dict:
    """
    문서 블록들로부터 문제 생성 편의 함수

    Args:
        blocks: 문서 블록들
        collection_name: 컬렉션명
        num_objective: 객관식 문제 수
        num_subjective: 주관식 문제 수
        source_file: 원본 파일명
        keywords: 키워드 목록
        main_topics: 주요 주제 목록
        summary: 문서 요약

    Returns:
        Dict: 문제 생성 결과
    """
    agent = QuestionGeneratorAgent(collection_name)
    return agent.generate_questions_from_blocks(
        blocks,
        num_objective,
        num_subjective,
        source_file,
        keywords,
        main_topics,
        summary,
    )<|MERGE_RESOLUTION|>--- conflicted
+++ resolved
@@ -14,44 +14,18 @@
 
 
 class QuestionGeneratorAgent:
-<<<<<<< HEAD
-    """
-    문제 생성 전문 Agent
-
-    주요 기능:
-    - GPT-4 Vision을 사용한 자동 문제 생성
-    - 객관식/주관식 문제 생성 및 관리
-    - 테스트 요약 및 설정 파일 생성
-    - 문제 결과 저장 및 관리
-    """
-=======
     """문제 생성 전문 Agent"""
->>>>>>> a6891d47
 
     def __init__(self, collection_name: str = None):
-        """
-        QuestionGenerator 초기화
-
-        Args:
-            collection_name: 컬렉션명 (이미지 저장 경로 결정)
-        """
         self.collection_name = collection_name
-
         # 이미지 저장 디렉토리 설정
         if collection_name:
-<<<<<<< HEAD
-            from utils.change_name import normalize_collection_name
-
-            normalized_name = normalize_collection_name(collection_name)
-=======
             from utils.naming import filename_to_collection
 
             normalized_name = filename_to_collection(collection_name)
->>>>>>> a6891d47
             self.image_save_dir = f"data/images/{normalized_name}"
         else:
             self.image_save_dir = "data/images/unified"
-
         self.question_generator = QuestionGenerator(self.image_save_dir)
 
     def generate_questions_from_blocks(
@@ -63,12 +37,9 @@
         keywords: List[str] = None,
         main_topics: List[str] = None,
         summary: str = "",
-<<<<<<< HEAD
-        test_config: Dict = None,
-        use_vectordb_search: bool = True,
     ) -> Dict:
         """
-        블록들로부터 문제 생성 (vectorDB 검색 및 테스트 설정 활용)
+        블록들로부터 문제 생성
 
         Args:
             blocks: 문서 블록들
@@ -78,8 +49,6 @@
             keywords: 키워드 목록
             main_topics: 주요 주제 목록
             summary: 문서 요약
-            test_config: 테스트 설정 딕셔너리
-            use_vectordb_search: vectorDB에서 관련 키워드 검색 활용 여부
 
         Returns:
             Dict: 문제 생성 결과
@@ -88,30 +57,9 @@
         print(f"🎯 목표: 객관식 {num_objective}개, 주관식 {num_subjective}개")
 
         try:
-            # 1. VectorDB에서 관련 키워드 검색 (선택적)
-            enhanced_blocks = blocks
-            if use_vectordb_search and keywords and self.collection_name:
-                enhanced_blocks = self._enhance_blocks_with_vectordb_search(
-                    blocks, keywords, main_topics
-                )
-
-            # 2. 테스트 설정에서 문제 수 조정
-            if test_config:
-                num_objective = test_config.get("num_objective", num_objective)
-                num_subjective = test_config.get("num_subjective", num_subjective)
-                print(
-                    f"📊 테스트 설정 적용: 객관식 {num_objective}개, 주관식 {num_subjective}개"
-                )
-
-            # 3. 문제 생성 (향상된 블록과 테스트 설정 활용)
+            # 1. 문제 생성
             questions_blocks = self.question_generator.generate_questions_for_blocks(
-                blocks=enhanced_blocks,
-                num_objective=num_objective,
-                num_subjective=num_subjective,
-                keywords=keywords,
-                main_topics=main_topics,
-                summary=summary,
-                test_config=test_config,
+                blocks, num_objective, num_subjective
             )
 
             # 2. 생성된 문제 추출
@@ -150,19 +98,7 @@
         main_topics: List[str],
         summary: str,
     ) -> Dict:
-        """
-        문제 생성 결과를 파일로 저장
-
-        Args:
-            questions: 생성된 문제 목록
-            source_file: 원본 파일명
-            keywords: 키워드 목록
-            main_topics: 주요 주제 목록
-            summary: 문서 요약
-
-        Returns:
-            Dict: 저장 결과 정보
-        """
+        """문제 생성 결과 저장"""
         timestamp = datetime.now().strftime("%Y%m%d_%H%M%S")
         filename = os.path.splitext(os.path.basename(source_file))[0]
         files_created = []
@@ -244,20 +180,7 @@
         summary: str,
         timestamp: str,
     ) -> str:
-        """
-        테스트 요약 파일 저장
-
-        Args:
-            questions: 생성된 문제 목록
-            source_file: 원본 파일명
-            keywords: 키워드 목록
-            main_topics: 주요 주제 목록
-            summary: 문서 요약
-            timestamp: 타임스탬프
-
-        Returns:
-            str: 저장된 파일 경로 (실패 시 None)
-        """
+        """테스트 요약 파일 저장"""
         try:
             filename = os.path.splitext(os.path.basename(source_file))[0]
             summary_dir = "data/outputs/test_summaries"
@@ -363,532 +286,6 @@
     def _save_test_config(
         self, questions: List[Dict], source_file: str, timestamp: str
     ) -> str:
-        """
-        테스트 설정 파일 저장
-
-        Args:
-            questions: 생성된 문제 목록
-            source_file: 원본 파일명
-            timestamp: 타임스탬프
-
-        Returns:
-            str: 저장된 파일 경로 (실패 시 None)
-        """
-        try:
-            filename = os.path.splitext(os.path.basename(source_file))[0]
-            config_dir = "data/outputs/test_configs"
-            os.makedirs(config_dir, exist_ok=True)
-
-            objective_questions = [q for q in questions if q.get("type") == "OBJECTIVE"]
-            subjective_questions = [
-                q for q in questions if q.get("type") == "SUBJECTIVE"
-            ]
-
-            test_config_data = {
-                "test_metadata": {
-                    "config_version": "1.0",
-                    "test_id": f"auto_test_{timestamp}",
-                    "source_document": source_file,
-                    "generation_system": "SKIB-AI Question Generator",
-                    "creation_timestamp": datetime.now().isoformat(),
-                },
-                "test_settings": {
-                    "time_limit": {
-                        "total_minutes": max(30, len(questions) * 2),
-                        "warning_at_minutes": max(25, len(questions) * 2 - 5),
-                        "automatic_submit": True,
-                    },
-                    "question_settings": {
-                        "randomize_order": False,
-                        "allow_review": True,
-                        "show_progress": True,
-                    },
-                },
-                "scoring_configuration": {
-                    "objective_questions": {
-                        "points_per_question": 1,
-                        "negative_marking": False,
-                    },
-                    "subjective_questions": {
-                        "points_per_question": 5,
-                        "allow_partial_credit": True,
-                        "manual_grading_required": True,
-                    },
-                    "total_points": len(objective_questions)
-                    + len(subjective_questions) * 5,
-                },
-            }
-
-            config_file = f"{config_dir}/{filename}_test_config_{timestamp}.json"
-            with open(config_file, "w", encoding="utf-8") as f:
-                json.dump(test_config_data, f, ensure_ascii=False, indent=2)
-            print(f"⚙️ 테스트 설정 저장: {config_file}")
-            return config_file
-
-        except Exception as e:
-            print(f"⚠️ 테스트 설정 저장 실패: {e}")
-            return None
-
-    def _analyze_content_complexity(
-        self, keywords: List[str], main_topics: List[str], questions: List[Dict]
-    ) -> str:
-        """
-        콘텐츠 복잡도 분석
-
-        Args:
-            keywords: 키워드 목록
-            main_topics: 주요 주제 목록
-            questions: 생성된 문제 목록
-
-        Returns:
-            str: 복잡도 등급 ("초급", "중급", "고급")
-        """
-        keywords_count = len(keywords)
-        topics_count = len(main_topics)
-        hard_questions = len(
-            [q for q in questions if q.get("difficulty_level") == "HARD"]
-        )
-
-        if keywords_count > 10 and topics_count > 5 and hard_questions > 2:
-            return "고급"
-        elif keywords_count > 5 and topics_count > 3:
-            return "중급"
-        else:
-            return "초급"
-
-    def _extract_question_topics(self, questions: List[Dict]) -> List[str]:
-        """
-        문제에서 주요 주제 추출
-
-        Args:
-            questions: 문제 목록
-
-        Returns:
-            List[str]: 추출된 주제 목록 (최대 3개)
-        """
-        topics = []
-        for q in questions[:3]:  # 상위 3개 문제만 분석
-            question_text = q.get("question", "")
-            # 간단한 키워드 추출
-            if "프로세스" in question_text:
-                topics.append("프로세스 관리")
-            if "업무" in question_text:
-                topics.append("업무 처리")
-            if "계약" in question_text:
-                topics.append("계약 관리")
-            if "등록" in question_text:
-                topics.append("등록 절차")
-
-        return list(set(topics))[:3]  # 중복 제거 후 상위 3개 반환
-
-    def _enhance_blocks_with_vectordb_search(
-        self, blocks: List[Dict], keywords: List[str], main_topics: List[str]
-    ) -> List[Dict]:
-        """
-        VectorDB 검색을 통해 블록을 향상시키는 메서드
-
-        Args:
-            blocks: 원본 블록들
-            keywords: 검색할 키워드들
-            main_topics: 주요 주제들
-
-        Returns:
-            List[Dict]: 향상된 블록들 (관련 내용 추가)
-        """
-        try:
-            print("🔍 VectorDB에서 관련 키워드 검색 중...")
-
-            # ChromaDB 검색 시도
-            try:
-                from db.vectorDB.chromaDB.search import search_documents
-
-                enhanced_blocks = blocks.copy()
-                related_contents = []
-
-                # 상위 키워드들로 검색
-                top_keywords = keywords[:5]  # 상위 5개 키워드만 사용
-                for keyword in top_keywords:
-                    try:
-                        search_results = search_documents(
-                            query=keyword,
-                            collection_name=self.collection_name,
-                            n_results=3,
-                        )
-
-                        if search_results and "documents" in search_results:
-                            for doc in search_results["documents"][
-                                0
-                            ]:  # 첫 번째 검색 결과 배치
-                                if doc not in related_contents:
-                                    related_contents.append(doc)
-
-                    except Exception as e:
-                        print(f"  ⚠️ 키워드 '{keyword}' 검색 실패: {e}")
-                        continue
-
-                # 검색된 관련 내용을 블록에 추가
-                if related_contents:
-                    print(f"  ✅ {len(related_contents)}개 관련 내용 발견")
-
-                    # 관련 내용을 새로운 텍스트 블록으로 추가
-                    for i, content in enumerate(
-                        related_contents[:3]
-                    ):  # 최대 3개만 추가
-                        related_block = {
-                            "type": "paragraph",
-                            "content": f"[관련 내용 {i+1}] {content}",
-                            "metadata": {
-                                "source": "vectordb_search",
-                                "search_keyword": (
-                                    keywords[i % len(keywords)]
-                                    if keywords
-                                    else "unknown"
-                                ),
-                                "page": "vectordb",
-                            },
-                        }
-                        enhanced_blocks.append(related_block)
-
-                return enhanced_blocks
-
-            except ImportError:
-                print("  ⚠️ ChromaDB 모듈을 찾을 수 없습니다. 원본 블록 사용")
-                return blocks
-
-        except Exception as e:
-            print(f"  ❌ VectorDB 검색 실패: {e}")
-            return blocks
-
-
-# 편의 함수
-def generate_questions_from_document(
-    blocks: List[Dict],
-    collection_name: str = None,
-    num_objective: int = 3,
-    num_subjective: int = 3,
-    source_file: str = "document.pdf",
-    keywords: List[str] = None,
-    main_topics: List[str] = None,
-    summary: str = "",
-) -> Dict:
-    """
-    문서 블록들로부터 문제 생성 편의 함수
-
-    Args:
-        blocks: 문서 블록들
-        collection_name: 컬렉션명
-        num_objective: 객관식 문제 수
-        num_subjective: 주관식 문제 수
-        source_file: 원본 파일명
-        keywords: 키워드 목록
-        main_topics: 주요 주제 목록
-        summary: 문서 요약
-
-    Returns:
-        Dict: 문제 생성 결과
-    """
-    agent = QuestionGeneratorAgent(collection_name)
-    return agent.generate_questions_from_blocks(
-        blocks,
-        num_objective,
-        num_subjective,
-        source_file,
-        keywords,
-        main_topics,
-        summary,
-    )
-
-
-"""
-문제 생성 Agent
-- GPT-4 Vision을 사용한 자동 문제 생성
-- 테스트 요약 및 설정 파일 생성
-- 문제 결과 저장 및 관리
-"""
-
-import json
-import os
-from datetime import datetime
-from typing import Dict, List
-
-from .tools.question_generator import QuestionGenerator
-
-
-class QuestionGeneratorAgent:
-    """문제 생성 전문 Agent"""
-
-    def __init__(self, collection_name: str = None):
-        self.collection_name = collection_name
-        # 이미지 저장 디렉토리 설정
-        if collection_name:
-            from utils.naming import filename_to_collection
-
-            normalized_name = filename_to_collection(collection_name)
-            self.image_save_dir = f"data/images/{normalized_name}"
-        else:
-            self.image_save_dir = "data/images/unified"
-        self.question_generator = QuestionGenerator(self.image_save_dir)
-
-    def generate_questions_from_blocks(
-        self,
-        blocks: List[Dict],
-        num_objective: int = 3,
-        num_subjective: int = 3,
-        source_file: str = "document.pdf",
-        keywords: List[str] = None,
-        main_topics: List[str] = None,
-        summary: str = "",
-=======
->>>>>>> a6891d47
-    ) -> Dict:
-        """
-        블록들로부터 문제 생성
-
-        Args:
-            blocks: 문서 블록들
-            num_objective: 객관식 문제 수
-            num_subjective: 주관식 문제 수
-            source_file: 원본 파일명
-            keywords: 키워드 목록
-            main_topics: 주요 주제 목록
-            summary: 문서 요약
-
-        Returns:
-            Dict: 문제 생성 결과
-        """
-        print("🤖 QuestionGeneratorAgent 시작")
-        print(f"🎯 목표: 객관식 {num_objective}개, 주관식 {num_subjective}개")
-
-        try:
-            # 1. 문제 생성
-            questions_blocks = self.question_generator.generate_questions_for_blocks(
-                blocks, num_objective, num_subjective
-            )
-
-            # 2. 생성된 문제 추출
-            all_questions = []
-            for block in questions_blocks:
-                if "questions" in block:
-                    all_questions.extend(block["questions"])
-
-            print(f"✅ 총 {len(all_questions)}개 문제 생성 완료")
-
-            # 3. 결과 저장
-            result = self._save_question_results(
-                questions=all_questions,
-                source_file=source_file,
-                keywords=keywords or [],
-                main_topics=main_topics or [],
-                summary=summary,
-            )
-
-            return result
-
-        except Exception as e:
-            print(f"❌ 문제 생성 실패: {e}")
-            return {
-                "status": "failed",
-                "error": str(e),
-                "questions": [],
-                "files_created": [],
-            }
-
-    def _save_question_results(
-        self,
-        questions: List[Dict],
-        source_file: str,
-        keywords: List[str],
-        main_topics: List[str],
-        summary: str,
-    ) -> Dict:
-        """문제 생성 결과 저장"""
-        timestamp = datetime.now().strftime("%Y%m%d_%H%M%S")
-        filename = os.path.splitext(os.path.basename(source_file))[0]
-        files_created = []
-
-        # 1. 생성된 문제 파일 저장
-        questions_dir = "data/outputs/generated_questions"
-        os.makedirs(questions_dir, exist_ok=True)
-
-        questions_data = {
-            "test_info": {
-                "source_file": source_file,
-                "collection_name": self.collection_name,
-                "generation_date": datetime.now().isoformat(),
-                "test_type": "auto_generated",
-            },
-            "question_summary": {
-                "total_questions": len(questions),
-                "objective_questions": len(
-                    [q for q in questions if q.get("type") == "OBJECTIVE"]
-                ),
-                "subjective_questions": len(
-                    [q for q in questions if q.get("type") == "SUBJECTIVE"]
-                ),
-                "difficulty_distribution": {
-                    "easy": len(
-                        [q for q in questions if q.get("difficulty_level") == "EASY"]
-                    ),
-                    "normal": len(
-                        [q for q in questions if q.get("difficulty_level") == "NORMAL"]
-                    ),
-                    "hard": len(
-                        [q for q in questions if q.get("difficulty_level") == "HARD"]
-                    ),
-                },
-            },
-            "questions": questions,
-            "source_keywords": keywords,
-            "source_topics": main_topics,
-        }
-
-        questions_file = f"{questions_dir}/{filename}_questions_{timestamp}.json"
-        with open(questions_file, "w", encoding="utf-8") as f:
-            json.dump(questions_data, f, ensure_ascii=False, indent=2)
-        print(f"💾 생성된 문제 저장: {questions_file}")
-        files_created.append(questions_file)
-
-        # 2. 테스트 요약 파일 생성
-        summary_file = self._save_test_summary(
-            questions, source_file, keywords, main_topics, summary, timestamp
-        )
-        if summary_file:
-            files_created.append(summary_file)
-
-        # 3. 테스트 config 파일 생성
-        config_file = self._save_test_config(questions, source_file, timestamp)
-        if config_file:
-            files_created.append(config_file)
-
-        return {
-            "status": "completed",
-            "questions": questions,
-            "total_questions": len(questions),
-            "objective_count": len(
-                [q for q in questions if q.get("type") == "OBJECTIVE"]
-            ),
-            "subjective_count": len(
-                [q for q in questions if q.get("type") == "SUBJECTIVE"]
-            ),
-            "files_created": files_created,
-            "collection_name": self.collection_name,
-        }
-
-    def _save_test_summary(
-        self,
-        questions: List[Dict],
-        source_file: str,
-        keywords: List[str],
-        main_topics: List[str],
-        summary: str,
-        timestamp: str,
-    ) -> str:
-        """테스트 요약 파일 저장"""
-        try:
-            filename = os.path.splitext(os.path.basename(source_file))[0]
-            summary_dir = "data/outputs/test_summaries"
-            os.makedirs(summary_dir, exist_ok=True)
-
-            objective_questions = [q for q in questions if q.get("type") == "OBJECTIVE"]
-            subjective_questions = [
-                q for q in questions if q.get("type") == "SUBJECTIVE"
-            ]
-
-            test_summary_data = {
-                "test_overview": {
-                    "title": f"{filename} - 자동 생성 테스트",
-                    "description": f"'{filename}' 문서를 기반으로 AI가 자동 생성한 평가 테스트입니다.",
-                    "source_document": source_file,
-                    "creation_date": datetime.now().isoformat(),
-                    "test_type": "종합 평가",
-                    "estimated_duration": f"{max(30, len(questions) * 2)}분",
-                },
-                "content_analysis": {
-                    "document_summary": (
-                        summary[:300] + "..." if len(summary) > 300 else summary
-                    ),
-                    "key_concepts": keywords[:10],
-                    "main_topics": main_topics[:5],
-                    "content_complexity": self._analyze_content_complexity(
-                        keywords, main_topics, questions
-                    ),
-                },
-                "test_structure": {
-                    "total_questions": len(questions),
-                    "question_breakdown": {
-                        "objective": {
-                            "count": len(objective_questions),
-                            "percentage": (
-                                round(
-                                    len(objective_questions) / len(questions) * 100, 1
-                                )
-                                if questions
-                                else 0
-                            ),
-                            "focus_areas": self._extract_question_topics(
-                                objective_questions
-                            ),
-                        },
-                        "subjective": {
-                            "count": len(subjective_questions),
-                            "percentage": (
-                                round(
-                                    len(subjective_questions) / len(questions) * 100, 1
-                                )
-                                if questions
-                                else 0
-                            ),
-                            "focus_areas": self._extract_question_topics(
-                                subjective_questions
-                            ),
-                        },
-                    },
-                    "difficulty_distribution": {
-                        "easy": len(
-                            [
-                                q
-                                for q in questions
-                                if q.get("difficulty_level") == "EASY"
-                            ]
-                        ),
-                        "normal": len(
-                            [
-                                q
-                                for q in questions
-                                if q.get("difficulty_level") == "NORMAL"
-                            ]
-                        ),
-                        "hard": len(
-                            [
-                                q
-                                for q in questions
-                                if q.get("difficulty_level") == "HARD"
-                            ]
-                        ),
-                    },
-                },
-                "assessment_guidelines": {
-                    "objective_scoring": "각 객관식 문항당 1점, 정답/오답으로 채점",
-                    "subjective_scoring": "문항별 배점에 따라 부분 점수 부여 가능",
-                    "total_points": len(objective_questions)
-                    + len(subjective_questions) * 5,
-                    "passing_criteria": "총점의 60% 이상 획득 시 합격",
-                },
-            }
-
-            summary_file = f"{summary_dir}/{filename}_test_summary_{timestamp}.json"
-            with open(summary_file, "w", encoding="utf-8") as f:
-                json.dump(test_summary_data, f, ensure_ascii=False, indent=2)
-            print(f"📋 테스트 요약 저장: {summary_file}")
-            return summary_file
-
-        except Exception as e:
-            print(f"⚠️ 테스트 요약 저장 실패: {e}")
-            return None
-
-    def _save_test_config(
-        self, questions: List[Dict], source_file: str, timestamp: str
-    ) -> str:
         """테스트 설정 파일 저장"""
         try:
             filename = os.path.splitext(os.path.basename(source_file))[0]
