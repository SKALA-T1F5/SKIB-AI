"""
질문 생성 도구
- GPT-4 Vision을 사용한 자동 질문 생성
- 블록을 Vision API용 청크로 변환
- 객관식/주관식 문제 생성
"""

import base64
import json
import os
from typing import Dict, List

from langchain_core.messages import HumanMessage, SystemMessage
from langchain_core.prompts import ChatPromptTemplate
from langchain_google_genai import ChatGoogleGenerativeAI
from langsmith import traceable

<<<<<<< HEAD
from .prompt3 import get_vision_prompt
from .prompt import get_enhanced_vision_prompt
from src.utils.gemini_monitoring import GeminiMonitor
=======
from .prompt import get_enhanced_vision_prompt, get_vision_prompt

# from src.utils.gemini_monitoring import GeminiMonitor
>>>>>>> 04b8321a


# Gemini 모니터링 인스턴스
# gemini_monitor = GeminiMonitor()


@traceable(
    run_type="chain",
    name="Gemini Question Generator",
    metadata={"agent_type": "question_generator"},
)
def _generate_gemini_questions(
    messages: List[Dict],
    system_prompt: str,
    num_objective: int = 1,
    num_subjective: int = 1,
) -> List[Dict]:
    """
    공통 Gemini 질문 생성 함수 (중복 제거)

    Args:
        messages: Vision API 메시지 배열
        system_prompt: 시스템 프롬프트
        num_objective: 객관식 문제 수
        num_subjective: 주관식 문제 수

    Returns:
        List[Dict]: 생성된 질문 목록
    """
    try:
        print(
            f"  🤖 Gemini 호출 중... (객관식: {num_objective}, 주관식: {num_subjective})"
        )

        # ChatGoogleGenerativeAI 모델 초기화
        llm = ChatGoogleGenerativeAI(
            model="gemini-2.0-flash-exp",
            temperature=0.3,
            max_tokens=3000,
            max_retries=2,
            timeout=60,
        )

        # 메시지를 LangChain 형식으로 변환
        langchain_messages = []

        # 시스템 메시지 추가
        langchain_messages.append(SystemMessage(content=system_prompt))

        # 기존 메시지들을 HumanMessage로 변환
        for message in messages:
            if message.get("type") == "text":
                langchain_messages.append(HumanMessage(content=message["text"]))
            elif message.get("type") == "image_url":
                image_url = message["image_url"]["url"]
                if image_url.startswith("data:image"):
                    # Base64 이미지 처리
                    langchain_messages.append(
                        HumanMessage(
                            content=[
                                {"type": "image_url", "image_url": {"url": image_url}}
                            ]
                        )
                    )

        # ChatPromptTemplate 사용하여 프롬프트 관리
        prompt_template = ChatPromptTemplate.from_messages(langchain_messages)

        # 체인 생성 및 실행
        chain = prompt_template | llm

        # 안전한 응답 처리 및 재시도 로직
        max_retries = 2
        retry_count = 0

        while retry_count < max_retries:

            try:
                # LLM 호출
                response = chain.invoke({})

                # 응답 처리
                raw_content = response.content.strip()
                print(f"  📄 응답 내용 미리보기: {raw_content[:100]}...")

                # JSON 파싱 (기존 로직 유지)
                questions = _parse_json_response(raw_content)

                if questions:
                    print(f"  ✅ {len(questions)}개 질문 파싱 성공")
                    return questions
                else:
                    print(f"  ⚠️ 질문 파싱 실패, 재시도 중...")
                    retry_count += 1
                    continue

            except Exception as e:
                print(f"  ❌ 시도 {retry_count + 1} 실패: {e}")
                retry_count += 1
                if retry_count >= max_retries:
                    print(f"  ❌ 최대 재시도 횟수 초과")
                    return []
                continue

    except Exception as e:
        print(f"  ❌ 질문 생성 실패: {e}")
        import traceback

        print(f"  📄 상세 오류: {traceback.format_exc()}")
        return []


def _parse_json_response(raw_content: str) -> List[Dict]:
    """
    JSON 응답 파싱 (기존 로직 유지)

    Args:
        raw_content: 원시 응답 내용

    Returns:
        파싱된 질문 리스트
    """
    try:
        # 코드 블록 제거
        if "```json" in raw_content:
            raw_content = raw_content.split("```json")[1].split("```")[0].strip()
        elif "```" in raw_content:
            raw_content = raw_content.split("```")[1].split("```")[0].strip()

        # JSON이 잘린 경우 복구 시도
        if not raw_content.strip().endswith("]"):
            # 배열이 완료되지 않은 경우, 마지막 객체 제거
            if raw_content.strip().endswith(","):
                raw_content = raw_content.strip()[:-1]

            # 불완전한 마지막 객체 제거
            bracket_count = 0
            valid_end = -1
            for i, char in enumerate(raw_content):
                if char == "{":
                    bracket_count += 1
                elif char == "}":
                    bracket_count -= 1
                    if bracket_count == 0:
                        valid_end = i

            if valid_end > 0:
                raw_content = raw_content[: valid_end + 1] + "]"
            else:
                raw_content += "]"

        questions = json.loads(raw_content)

        # 리스트인지 확인
        if not isinstance(questions, list):
            print(f"⚠️ 응답이 리스트가 아닙니다: {type(questions)}")
            return []

        return questions

    except json.JSONDecodeError as e:
        print(f"  ❌ JSON 파싱 실패: {e}")
        print(f"  원본 응답 길이: {len(raw_content)} 문자")
        print(f"  응답 마지막 100자: ...{raw_content[-100:]}")
        return []


def generate_question_with_test_plan(
    messages: List[Dict],
    source: str,
    page: str,
    num_objective: int = 1,
    num_subjective: int = 1,
    difficulty: str = "NORMAL",
    total_test_plan: Dict = None,
    document_test_plan: Dict = None,
) -> List[Dict]:
    """
    Test Plan 정보를 활용하여 Gemini 2.5 Pro로 질문을 생성하는 함수

    Args:
        messages: Vision API 메시지 배열 (텍스트 및 이미지 포함)
        source: 문서 소스 파일명
        page: 페이지 번호
        num_objective: 객관식 문제 수
        num_subjective: 주관식 문제 수
        difficulty: 난이도 (EASY, NORMAL, HARD)
        total_test_plan: 전체 테스트 계획 정보
        document_test_plan: 문서별 테스트 계획 정보

    Returns:
        List[Dict]: 생성된 질문 목록
    """
    # Test Plan 정보를 활용한 프롬프트 생성
    system_prompt = get_enhanced_vision_prompt(
        source,
        page,
        difficulty,
        num_objective,
        num_subjective,
        total_test_plan,
        document_test_plan,
    )

    return _generate_gemini_questions(
        messages, system_prompt, num_objective, num_subjective
    )


def generate_question(
    messages: List[Dict],
    source: str,
    page: str,
    num_objective: int = 1,
    num_subjective: int = 1,
    difficulty: str = "NORMAL",
) -> List[Dict]:
    """
    Gemini 2.5 Pro를 사용하여 질문을 생성하는 함수

    Args:
        messages: Vision API 메시지 배열 (텍스트 및 이미지 포함)
        source: 문서 소스 파일명
        page: 페이지 번호
        num_objective: 객관식 문제 수
        num_subjective: 주관식 문제 수
        difficulty: 난이도 (EASY, NORMAL, HARD)

    Returns:
        List[Dict]: 생성된 질문 목록
    """
    # Vision API용 프롬프트 생성
    system_prompt = get_vision_prompt(
        source, page, difficulty, num_objective, num_subjective
    )

    return _generate_gemini_questions(
        messages, system_prompt, num_objective, num_subjective
    )


class QuestionGenerator:
    """질문 생성 클래스"""

    def __init__(self, image_save_dir: str = "data/images"):
        """
        QuestionGenerator 초기화

        Args:
            image_save_dir: 이미지 파일이 저장된 디렉토리 경로
        """
        self.image_save_dir = image_save_dir

    def generate_questions_with_test_plans(
        self,
        blocks: List[Dict],
        num_objective: int = 3,
        num_subjective: int = 3,
        total_test_plan_path: str = None,
        document_test_plan_path: str = None,
        source_document_name: str = None,
    ) -> List[Dict]:
        """
        Test Plan 정보를 활용하여 블록들에 대해 질문 생성

        Args:
            blocks: 문서 블록들
            num_objective: 객관식 문제 수 (기본값, document_test_plan의 추천값으로 대체 가능)
            num_subjective: 주관식 문제 수 (기본값, document_test_plan의 추천값으로 대체 가능)
            total_test_plan_path: 전체 테스트 계획 JSON 파일 경로
            document_test_plan_path: 문서별 테스트 계획 JSON 파일 경로
            source_document_name: 소스 문서명 (document_test_plan에서 찾기 위함)

        Returns:
            List[Dict]: 질문이 추가된 블록들
        """
        print("🤖 Test Plan 기반 Gemini 2.5 Pro 질문 생성 중...")

        # Test Plan 파일 로드
        total_test_plan = (
            self._load_test_plan(total_test_plan_path) if total_test_plan_path else None
        )
        document_test_plan_data = (
            self._load_test_plan(document_test_plan_path)
            if document_test_plan_path
            else None
        )

        # 현재 문서에 해당하는 document_test_plan 찾기
        document_test_plan = self._find_document_plan(
            document_test_plan_data, source_document_name
        )

        if total_test_plan:
            test_name = total_test_plan.get("test_plan", {}).get("name", "알 수 없음")
            print(f"📋 전체 테스트 계획 로드: {test_name}")

        if document_test_plan:
            doc_name = document_test_plan.get("document_name", "알 수 없음")
            print(f"📄 문서별 계획 로드: {doc_name}")

            # document_test_plan의 추천 문제 수 사용
            recommended = document_test_plan.get("recommended_questions", {})
            if recommended:
                num_objective = recommended.get("objective", num_objective)
                num_subjective = recommended.get("subjective", num_subjective)
                print(
                    f"📊 추천 문제 수 적용 - 객관식: {num_objective}, 주관식: {num_subjective}"
                )

        try:
            # 블록들을 청킹하여 Gemini 2.5 Pro 메시지 생성
            vision_chunks = self._blocks_to_vision_chunks(blocks)
            total_questions_target = num_objective + num_subjective

            print(
                f"📝 목표 문제 수: {total_questions_target}개 (객관식: {num_objective}, 주관식: {num_subjective})"
            )

            # 1단계: 기본 문제 생성
            questions_generated = self._generate_basic_questions(
                vision_chunks,
                blocks,
                num_objective,
                num_subjective,
                total_test_plan,
                document_test_plan,
            )

            # 2단계: 여분 문제 생성 (각 타입별로 2문제씩 추가)
            if document_test_plan and document_test_plan.get("keywords"):
                extra_questions = self._generate_extra_questions(
                    vision_chunks[0] if vision_chunks else None,  # 첫 번째 청크 사용
                    document_test_plan,
                    total_test_plan,
                    extra_objective=2,
                    extra_subjective=2,
                )

                if extra_questions and vision_chunks:
                    # 첫 번째 블록에 여분 문제 추가
                    chunk = vision_chunks[0]
                    if chunk["block_indices"]:
                        first_block_idx = chunk["block_indices"][0]
                        if "questions" not in blocks[first_block_idx]:
                            blocks[first_block_idx]["questions"] = []
                        blocks[first_block_idx]["questions"].extend(extra_questions)
                        print(f"    ➕ {len(extra_questions)}개 여분 문제 추가")

            total_generated = sum(len(b.get("questions", [])) for b in blocks)
            print(f"✅ 총 {total_generated}개 질문 생성 완료")

        except Exception as e:
            print(f"❌ 질문 생성 중 오류: {e}")

        return blocks

    def _find_document_plan(
        self, document_test_plan_data: Dict, source_document_name: str
    ) -> Dict:
        """document_test_plan에서 현재 문서에 해당하는 계획 찾기"""
        if not document_test_plan_data or not source_document_name:
            return {}

        document_plans = document_test_plan_data.get("document_plans", [])
        for plan in document_plans:
            if source_document_name in plan.get("document_name", ""):
                return plan

        return {}

    def _generate_basic_questions(
        self,
        vision_chunks,
        blocks,
        num_objective,
        num_subjective,
        total_test_plan,
        document_test_plan,
    ) -> int:
        """기본 문제 생성"""
        questions_generated = 0

        for i, chunk in enumerate(vision_chunks):
            print(f"  📝 청크 {i+1}/{len(vision_chunks)} 기본 문제 생성 중...")

            # 청크별 문제 수 분배 (단순하게)
            chunk_obj = num_objective // len(vision_chunks)
            chunk_subj = num_subjective // len(vision_chunks)

            # 마지막 청크에서 나머지 처리
            if i == len(vision_chunks) - 1:
                chunk_obj += num_objective % len(vision_chunks)
                chunk_subj += num_subjective % len(vision_chunks)

            if chunk_obj == 0 and chunk_subj == 0:
                continue

            try:
                # Test Plan 정보를 활용한 질문 생성
                questions = generate_question_with_test_plan(
                    messages=chunk["messages"],
                    source=chunk["metadata"].get("source", "unknown"),
                    page=str(chunk["metadata"].get("page", "N/A")),
                    num_objective=chunk_obj,
                    num_subjective=chunk_subj,
                    total_test_plan=total_test_plan,
                    document_test_plan=document_test_plan,
                )

                # 첫 번째 블록에 질문 추가 (청크 대표)
                if chunk["block_indices"] and questions:
                    first_block_idx = chunk["block_indices"][0]
                    if "questions" not in blocks[first_block_idx]:
                        blocks[first_block_idx]["questions"] = []
                    blocks[first_block_idx]["questions"].extend(questions)
                    questions_generated += len(questions)

                    print(f"    ✅ {len(questions)}개 기본 문제 생성")

            except Exception as e:
                print(f"    ⚠️ 청크 {i+1} 기본 문제 생성 실패: {e}")
                continue

        return questions_generated

    def _generate_extra_questions(
        self,
        chunk,
        document_test_plan,
        total_test_plan,
        extra_objective=2,
        extra_subjective=2,
    ) -> List[Dict]:
        """여분 문제 생성 (키워드 기반)"""
        if not chunk or not document_test_plan:
            return []

        print(
            f"  🎯 여분 문제 생성 중... (객관식: {extra_objective}, 주관식: {extra_subjective})"
        )

        try:
            # 키워드 기반 특화 문제 생성
            keywords = document_test_plan.get("keywords", [])[
                :5
            ]  # 상위 5개 키워드 사용

            # 키워드를 강조한 특별 프롬프트로 문제 생성
            extra_questions = generate_question_with_test_plan(
                messages=chunk["messages"],
                source=chunk["metadata"].get("source", "unknown"),
                page=f"키워드특화_{chunk['metadata'].get('page', 'N/A')}",
                num_objective=extra_objective,
                num_subjective=extra_subjective,
                total_test_plan=total_test_plan,
                document_test_plan=document_test_plan,
            )

            # 여분 문제임을 표시
            for q in extra_questions:
                if "test_context" not in q:
                    q["test_context"] = {}
                q["test_context"]["is_extra_question"] = True
                q["test_context"]["focus_keywords"] = keywords

            return extra_questions

        except Exception as e:
            print(f"    ⚠️ 여분 문제 생성 실패: {e}")
            return []

    def _load_test_plan(self, file_path: str) -> Dict:
        """Test Plan JSON 파일을 로드"""
        try:
            import json

            with open(file_path, "r", encoding="utf-8") as f:
                return json.load(f)
        except Exception as e:
            print(f"⚠️ Test Plan 로드 실패 ({file_path}): {e}")
            return {}

    def generate_questions_for_blocks(
        self,
        blocks: List[Dict],
        num_objective: int = 3,
        num_subjective: int = 3,
        difficulty: str = "NORMAL",
        total_test_plan: Dict = None,
        document_test_plan: Dict = None,
    ) -> List[Dict]:
        """
        블록들에 대해 GPT-4 Vision으로 질문 생성

        Args:
            blocks: 문서 블록들
            num_objective: 객관식 문제 수
            num_subjective: 주관식 문제 수

        Returns:
            List[Dict]: 질문이 추가된 블록들
        """
        print("🤖 Gemini 2.5 Pro 질문 생성 중...")

        try:
            # 블록들을 청킹하여 Gemini 2.5 Pro 메시지 생성
            vision_chunks = self._blocks_to_vision_chunks(blocks)

            questions_generated = 0
            total_questions_target = num_objective + num_subjective

            for i, chunk in enumerate(vision_chunks):
                if questions_generated >= total_questions_target:
                    break

                print(f"  📝 청크 {i+1}/{len(vision_chunks)} 질문 생성 중...")

                # 남은 질문 수 계산
                remaining_obj = max(
                    0,
                    num_objective
                    - len(
                        [
                            q
                            for b in blocks
                            for q in b.get("questions", [])
                            if q.get("type") == "OBJECTIVE"
                        ]
                    ),
                )
                remaining_subj = max(
                    0,
                    num_subjective
                    - len(
                        [
                            q
                            for b in blocks
                            for q in b.get("questions", [])
                            if q.get("type") == "SUBJECTIVE"
                        ]
                    ),
                )

                if remaining_obj == 0 and remaining_subj == 0:
                    break

                # 청크별 질문 수 분배
                chunk_obj = (
                    min(
                        remaining_obj,
                        max(0, remaining_obj // max(1, len(vision_chunks) - i)),
                    )
                    if remaining_obj > 0
                    else 0
                )
                chunk_subj = (
                    min(
                        remaining_subj,
                        max(0, remaining_subj // max(1, len(vision_chunks) - i)),
                    )
                    if remaining_subj > 0
                    else 0
                )

                # 마지막 청크에서 남은 문제들 모두 할당
                if i == len(vision_chunks) - 1:
                    chunk_obj = remaining_obj
                    chunk_subj = remaining_subj

                if chunk_obj == 0 and chunk_subj == 0:
                    continue

                try:
                    # Gemini 2.5 Pro로 질문 생성 (테스트 계획 활용)
                    if total_test_plan or document_test_plan:
                        questions = generate_question_with_test_plan(
                            messages=chunk["messages"],
                            source=chunk["metadata"].get("source", "unknown"),
                            page=str(chunk["metadata"].get("page", "N/A")),
                            num_objective=chunk_obj,
                            num_subjective=chunk_subj,
                            difficulty=difficulty,
                            total_test_plan=total_test_plan,
                            document_test_plan=document_test_plan,
                        )
                    else:
                        questions = generate_question(
                            messages=chunk["messages"],
                            source=chunk["metadata"].get("source", "unknown"),
                            page=str(chunk["metadata"].get("page", "N/A")),
                            num_objective=chunk_obj,
                            num_subjective=chunk_subj,
                            difficulty=difficulty,
                        )

                    # 첫 번째 블록에 질문 추가 (청크 대표)
                    if chunk["block_indices"] and questions:
                        first_block_idx = chunk["block_indices"][0]
                        if "questions" not in blocks[first_block_idx]:
                            blocks[first_block_idx]["questions"] = []
                        blocks[first_block_idx]["questions"].extend(questions)
                        questions_generated += len(questions)

                        print(f"    ✅ {len(questions)}개 질문 생성")

                except Exception as e:
                    print(f"    ⚠️ 청크 {i+1} 질문 생성 실패: {e}")
                    continue

            total_generated = sum(len(b.get("questions", [])) for b in blocks)
            print(f"✅ 총 {total_generated}개 질문 생성 완료")

        except Exception as e:
            print(f"❌ 질문 생성 중 오류: {e}")

        return blocks

    def _blocks_to_vision_chunks(
        self, blocks: List[Dict], max_chunk_size: int = 15000
    ) -> List[Dict]:
        """블록들을 Gemini 2.5 Pro API용 청크로 변환"""
        chunks = []
        current_chunk = {
            "messages": [],
            "metadata": {"pages": set(), "source": "document_analyzer"},
            "block_indices": [],
            "current_length": 0,
        }

        def save_current_chunk():
            if current_chunk["messages"]:
                final_metadata = current_chunk["metadata"].copy()
                final_metadata["pages"] = sorted(list(final_metadata["pages"]))
                final_metadata["page"] = (
                    final_metadata["pages"][0] if final_metadata["pages"] else 1
                )

                chunks.append(
                    {
                        "messages": current_chunk["messages"].copy(),
                        "metadata": final_metadata,
                        "block_indices": current_chunk["block_indices"].copy(),
                    }
                )

            current_chunk["messages"].clear()
            current_chunk["metadata"] = {"pages": set(), "source": "document_analyzer"}
            current_chunk["block_indices"].clear()
            current_chunk["current_length"] = 0

        for block_idx, block in enumerate(blocks):
            block_type = block.get("type", "unknown")
            content = block.get("content", "")
            metadata = block.get("metadata", {})
            page_no = metadata.get("page", 1)

            # 블록을 메시지로 변환
            message_content = None
            text_length = 0

            if block_type in ["paragraph", "heading", "section"]:
                text_content = str(content) if content else ""
                if text_content.strip():
                    if block_type == "heading":
                        text_content = f"# {text_content}"
                    elif block_type == "section":
                        text_content = f"## {text_content}"

                    message_content = {"type": "text", "text": text_content}
                    text_length = len(text_content)

            elif block_type == "table":
                # 표를 텍스트로 변환
                if isinstance(content, dict) and "data" in content:
                    table_text = self._format_table_as_text(content)
                    message_content = {"type": "text", "text": f"[Table]\n{table_text}"}
                    text_length = len(table_text)

            elif block_type == "image":
                # 이미지 파일 읽기
                image_path = os.path.join(self.image_save_dir, block.get("path", ""))
                if os.path.exists(image_path):
                    try:
                        with open(image_path, "rb") as f:
                            encoded = base64.b64encode(f.read()).decode("utf-8")
                        message_content = {
                            "type": "image_url",
                            "image_url": {"url": f"data:image/png;base64,{encoded}"},
                        }
                        text_length = 1000  # 이미지는 고정 길이로 계산
                    except Exception as e:
                        print(f"이미지 읽기 실패 {image_path}: {e}")
                        continue

            # 청크 크기 확인 및 저장
            if message_content:
                if (
                    current_chunk["current_length"] + text_length > max_chunk_size
                    and current_chunk["messages"]
                ):
                    save_current_chunk()

                current_chunk["messages"].append(message_content)
                current_chunk["metadata"]["pages"].add(page_no)
                current_chunk["block_indices"].append(block_idx)
                current_chunk["current_length"] += text_length

        # 마지막 청크 저장
        save_current_chunk()

        return chunks

    def _format_table_as_text(self, table_data: Dict) -> str:
        """표 데이터를 텍스트로 변환"""
        if not isinstance(table_data, dict) or "data" not in table_data:
            return str(table_data)

        headers = table_data.get("headers", [])
        data = table_data.get("data", [])

        if not data:
            return ""

        table_str = ""
        if headers:
            table_str += " | ".join(str(h) for h in headers) + "\n"
            table_str += "|" + "|".join([":---:"] * len(headers)) + "|\n"

        for row in data:
            table_str += " | ".join(str(cell) for cell in row) + "\n"

        return table_str.strip()


def generate_questions_for_document(
    blocks: List[Dict],
    image_save_dir: str = "data/images",
    num_objective: int = 3,
    num_subjective: int = 3,
) -> List[Dict]:
    """
    편의 함수: 문서 블록들에 대해 질문 생성

    Args:
        blocks: 문서 블록들
        image_save_dir: 이미지 저장 디렉토리
        num_objective: 객관식 문제 수
        num_subjective: 주관식 문제 수

    Returns:
        List[Dict]: 질문이 추가된 블록들
    """
    generator = QuestionGenerator(image_save_dir)
    return generator.generate_questions_for_blocks(
        blocks, num_objective, num_subjective
    )


def generate_questions_with_test_plans(
    blocks: List[Dict],
    image_save_dir: str = "data/images",
    num_objective: int = 3,
    num_subjective: int = 3,
    total_test_plan_path: str = None,
    document_test_plan_path: str = None,
    source_document_name: str = None,
) -> List[Dict]:
    """
    편의 함수: Test Plan을 활용하여 문서 블록들에 대해 질문 생성

    Args:
        blocks: 문서 블록들
        image_save_dir: 이미지 저장 디렉토리
        num_objective: 객관식 문제 수 (document_test_plan의 추천값으로 대체 가능)
        num_subjective: 주관식 문제 수 (document_test_plan의 추천값으로 대체 가능)
        total_test_plan_path: 전체 테스트 계획 JSON 파일 경로
        document_test_plan_path: 문서별 테스트 계획 JSON 파일 경로
        source_document_name: 소스 문서명 (document_test_plan에서 찾기 위함)

    Returns:
        List[Dict]: 질문이 추가된 블록들 (기본 문제 + 여분 2문제씩)
    """
    generator = QuestionGenerator(image_save_dir)
    return generator.generate_questions_with_test_plans(
        blocks,
        num_objective,
        num_subjective,
        total_test_plan_path,
        document_test_plan_path,
        source_document_name,
    )<|MERGE_RESOLUTION|>--- conflicted
+++ resolved
@@ -15,15 +15,11 @@
 from langchain_google_genai import ChatGoogleGenerativeAI
 from langsmith import traceable
 
-<<<<<<< HEAD
+
 from .prompt3 import get_vision_prompt
 from .prompt import get_enhanced_vision_prompt
 from src.utils.gemini_monitoring import GeminiMonitor
-=======
-from .prompt import get_enhanced_vision_prompt, get_vision_prompt
-
-# from src.utils.gemini_monitoring import GeminiMonitor
->>>>>>> 04b8321a
+
 
 
 # Gemini 모니터링 인스턴스
