"""
텍스트/이미지 블록으로 분해하고 (parse_pdf_to_docling_blocks)
LangChain Document로 변환 및 분할 (block_to_documents, split_docs)
GPT-4o Vision 메시지 포맷으로 변환 (docling_blocks_to_vision_messages)
각 청크에 대해:
- 벡터 임베딩 생성 (SentenceTransformer)
- Vision 기반 질문 생성 (generate_question)
- 질문과 메타데이터 저장 (save_question_result)
최종적으로는 PDF 한 개에 대해 문항 자동 생성 파이프라인을 수행합니다.
"""

from agents.question_generator.unified_parser import parse_pdf_unified
from agents.question_generator.chunking import block_to_documents, split_docs
from agents.question_generator.generate_questions import generate_question
from agents.question_generator.save_results import save_question_result
from agents.question_generator.preprocess_docling import docling_blocks_to_vision_messages
from agents.question_generator.change_name import normalize_collection_name
from db.vectorDB.weaviate_utils import upload_chunk_to_collection
from sentence_transformers import SentenceTransformer
import os
import sys
import time

# 임베딩 모델 로딩 (bge 모델 사용)
embedding_model = SentenceTransformer("BAAI/bge-base-en")


<<<<<<< HEAD
def run_pipeline(pdf_path: str, collection_name: str):
    # 1. PDF를 통합 파서로 변환
    print("📄 통합 파서 사용")
    blocks = parse_pdf_unified(pdf_path, collection_name)
=======
def run_pipeline(pdf_path: int, num_objective: int = 3, num_subjective: int = 3):
    # 0. PDF 파일 경로와 컬렉션 이름 설정
    if pdf_path == 1:
        pdf_path = "/Users/domwis/VSCode/SKIB/SKIB-AI/data/raw_docs/SKCP-3003-프로그램설계서(프로세스및화면)_10.세금계산서)_v1.0_20230410.pdf"
    filename = os.path.splitext(os.path.basename(pdf_path))[0]
    collection_name = normalize_collection_name(filename)
    # 1. PDF를 Docling 스타일 블록으로 변환 (페이지 정보 포함)
    blocks = parse_pdf_to_docling_blocks(pdf_path)
>>>>>>> 25481d8d

    # 2. Docling 블록을 Vision API 입력 형식의 메시지 청크와 메타데이터로 변환
    # 이 함수는 이제 각 청크에 대한 메시지 리스트와 메타데이터 딕셔너리를 포함하는 딕셔너리 리스트를 반환합니다.
    # 예: [{'messages': [...], 'metadata': {'pages': [...], 'source_text_combined': "..."}}, ...]
    processed_vision_chunks = docling_blocks_to_vision_messages(blocks)


    source_file_name = os.path.basename(pdf_path)

    processed_vision_chunks = docling_blocks_to_vision_messages(blocks)
    n_chunks = len(processed_vision_chunks)

        # 분배 계산
    def distribute(total, n):
        base = total // n
        remainder = total % n
        return [base + 1 if i < remainder else base for i in range(n)]

    obj_per_chunk = distribute(num_objective, n_chunks)
    subj_per_chunk = distribute(num_subjective, n_chunks)

    results = []
    objective_count = 0
    subjective_count = 0

    # 4. 각 processed_vision_chunk에 대해 질문 생성 및 저장 반복
    for i, vision_data in enumerate(processed_vision_chunks):
        if objective_count >= num_objective and subjective_count >= num_subjective:
            break
        messages_for_api = vision_data['messages']
        chunk_metadata = vision_data['metadata']

        # chunk_obj 구성 시, processed_vision_chunks에서 반환된 메타데이터 활용
        page_numbers = chunk_metadata.get("pages", [])
        # 페이지 번호를 문자열로 변환 (예: "p3, p4-5")하거나 첫 페이지만 사용 등 결정 필요
        page_info_for_chunk = str(page_numbers[0]) if page_numbers else "N/A"
        
        section_titles = chunk_metadata.get("sections", [])
        section_info_for_chunk = ", ".join(section_titles) if section_titles else ""

        # 청크 메타데이터 객체 구성 (save_question_result 및 DB 업로드용)
        chunk_obj_for_saving = {
            "chunk_id": f"{collection_name}_vision_c{i}", # ID 체계 변경 가능
            "chunk_type": "vision_processed_chunk", # 청크 타입 명시
            "section_title": section_info_for_chunk,
            "source_text": chunk_metadata.get("source_text_combined", ""), # 결합된 원본 텍스트
            "project": collection_name,
            "source": source_file_name,
            "page": page_info_for_chunk, # 페이지 정보 사용
        }

        # 벡터 임베딩은 source_text_combined 전체에 대해 수행할 수 있음
        if chunk_obj_for_saving["source_text"]:
            vector = embedding_model.encode(chunk_obj_for_saving["source_text"]).tolist()
            upload_chunk_to_collection(chunk_obj_for_saving, vector, collection_name)
        else:
            vector = [] # 빈 텍스트의 경우 빈 벡터

        # 각 chunk별로 할당된 개수만큼만 요청
        num_obj = obj_per_chunk[i]
        num_subj = subj_per_chunk[i]

        if num_obj == 0 and num_subj == 0:
            continue

        # GPT-4o Vision API를 통해 질문 생성
        # generate_question 호출 시 source와 page는 chunk_obj_for_saving의 값을 사용
        # num_objective와 num_subjective는 generate_question 함수의 기본값을 사용하거나 여기서 지정할 수 있습니다.
        questions_list = generate_question(
            messages=messages_for_api, 
            source=source_file_name, 
            page=page_info_for_chunk,
            num_objective=num_obj,
            num_subjective=num_subj,
        )
        print(len(questions_list), "questions generated for chunk", i)
        for question_data in questions_list:
            q_type = question_data["type"]
            if q_type == "OBJECTIVE" and objective_count >= num_objective:
                continue
            if q_type != "SUBJECTIVE" and subjective_count >= num_subjective:
                continue

            if q_type == "OBJECTIVE":
                objective_count += 1
            else:
                subjective_count += 1

            result = {
                "type": question_data["type"],
                "difficulty_level": question_data["difficulty_level"],
                "question": question_data["question"],
                "options": question_data.get("options"),
                "answer": question_data["answer"],
                "explanation": question_data.get("explanation"),
                "document_id": 1,  # 문서 ID는 1로 고정 (나중에 실제 문서 ID로 변경 필요)
                "tags": question_data.get("tags", []),
                "grading_criteria": question_data.get("grading_criteria")  # 새 필드 추가
            }

            results.append(result)

        # 생성된 문항과 메타데이터 저장
        # save_question_result는 이제 chunk_info와 questions_list를 받습니다.
        save_question_result(chunk_info=chunk_obj_for_saving, questions_list=questions_list)
        
        time.sleep(1) # API 호출 간 지연 시간 유지

    print(f"✅ 문서 '{collection_name}' 문제 생성 완료: 총 {len(results)}개")
    return results




# 터미널에서 직접 실행하는 경우
if __name__ == "__main__":
    if len(sys.argv) < 2:
        print("Usage: python -m agents.question_generator.run_pipeline <pdf_path>")
        sys.exit(1)

    pdf_path = sys.argv[1]
    
    filename = os.path.splitext(os.path.basename(pdf_path))[0]
    collection_name = normalize_collection_name(filename)
<<<<<<< HEAD
    
    run_pipeline(pdf_path, collection_name)
=======
    run_pipeline(pdf_path)
>>>>>>> 25481d8d
<|MERGE_RESOLUTION|>--- conflicted
+++ resolved
@@ -9,13 +9,12 @@
 최종적으로는 PDF 한 개에 대해 문항 자동 생성 파이프라인을 수행합니다.
 """
 
-from agents.question_generator.unified_parser import parse_pdf_unified
+from agents.question_generator.docling_parser import parse_pdf_to_docling_blocks
 from agents.question_generator.chunking import block_to_documents, split_docs
 from agents.question_generator.generate_questions import generate_question
 from agents.question_generator.save_results import save_question_result
 from agents.question_generator.preprocess_docling import docling_blocks_to_vision_messages
 from agents.question_generator.change_name import normalize_collection_name
-from db.vectorDB.weaviate_utils import upload_chunk_to_collection
 from sentence_transformers import SentenceTransformer
 import os
 import sys
@@ -25,12 +24,6 @@
 embedding_model = SentenceTransformer("BAAI/bge-base-en")
 
 
-<<<<<<< HEAD
-def run_pipeline(pdf_path: str, collection_name: str):
-    # 1. PDF를 통합 파서로 변환
-    print("📄 통합 파서 사용")
-    blocks = parse_pdf_unified(pdf_path, collection_name)
-=======
 def run_pipeline(pdf_path: int, num_objective: int = 3, num_subjective: int = 3):
     # 0. PDF 파일 경로와 컬렉션 이름 설정
     if pdf_path == 1:
@@ -39,13 +32,15 @@
     collection_name = normalize_collection_name(filename)
     # 1. PDF를 Docling 스타일 블록으로 변환 (페이지 정보 포함)
     blocks = parse_pdf_to_docling_blocks(pdf_path)
->>>>>>> 25481d8d
 
     # 2. Docling 블록을 Vision API 입력 형식의 메시지 청크와 메타데이터로 변환
     # 이 함수는 이제 각 청크에 대한 메시지 리스트와 메타데이터 딕셔너리를 포함하는 딕셔너리 리스트를 반환합니다.
     # 예: [{'messages': [...], 'metadata': {'pages': [...], 'source_text_combined': "..."}}, ...]
     processed_vision_chunks = docling_blocks_to_vision_messages(blocks)
 
+    # 3. (선택 사항) LangChain 문서 객체 및 고정 크기 청킹 로직은 여기서는 직접 사용하지 않음
+    # docs = block_to_documents(blocks) # 필요시 유지 또는 제거
+    # chunks_split_docs = split_docs(docs, chunk_size=40, chunk_overlap=10) # 이 부분은 RateLimit의 원인이므로 제거 또는 수정
 
     source_file_name = os.path.basename(pdf_path)
 
@@ -94,7 +89,7 @@
         # 벡터 임베딩은 source_text_combined 전체에 대해 수행할 수 있음
         if chunk_obj_for_saving["source_text"]:
             vector = embedding_model.encode(chunk_obj_for_saving["source_text"]).tolist()
-            upload_chunk_to_collection(chunk_obj_for_saving, vector, collection_name)
+            # upload_chunk_to_collection(chunk_obj_for_saving, vector, collection_name) # 필요시 DB 업로드
         else:
             vector = [] # 빈 텍스트의 경우 빈 벡터
 
@@ -152,21 +147,13 @@
     return results
 
 
-
-
 # 터미널에서 직접 실행하는 경우
 if __name__ == "__main__":
-    if len(sys.argv) < 2:
+    if len(sys.argv) != 2:
         print("Usage: python -m agents.question_generator.run_pipeline <pdf_path>")
         sys.exit(1)
 
     pdf_path = sys.argv[1]
-    
     filename = os.path.splitext(os.path.basename(pdf_path))[0]
     collection_name = normalize_collection_name(filename)
-<<<<<<< HEAD
-    
-    run_pipeline(pdf_path, collection_name)
-=======
-    run_pipeline(pdf_path)
->>>>>>> 25481d8d
+    run_pipeline(pdf_path)