--- conflicted
+++ resolved
@@ -22,50 +22,6 @@
     """
     OpenAI를 이용하여 사용자 답변을 기준들과 비교하고 점수만 반환
     """
-<<<<<<< HEAD
-=======
-    criteria_prompt = "\n\n".join([
-        f"점수: {c.score}\n기준: {c.criteria}\n예시: {c.example}\n비고: {c.note}" for c in grading_criteria
-    ])
-
-    prompt = f"""
-        당신은 채점 보조 AI입니다.
-
-        다음은 사용자 답변입니다:
-        "{user_answer}"
-
-        아래는 채점 기준입니다:
-        {criteria_prompt}
-
-        사용자의 답변이 어떤 기준에 가장 부합하는지 판단하여 점수(score)와 선택된 기준(criteria 전체)를 JSON 형식으로 반환하세요.
-
-        예시 출력:
-        {{
-        "score": 0.5,
-        "selected_criteria": {{
-            "score": 0.5,
-            "criteria": "...",
-            "example": "...",
-            "note": "..."
-        }}
-        }}
-    """
-
-    response = openai_client.chat.completions.create(
-        model="gpt-4",
-        messages=[
-            {"role": "system", "content": "당신은 정직하고 논리적인 채점 AI입니다."},
-            {"role": "user", "content": prompt}
-        ],
-        temperature=0.2
-    )
-
-    content = response.choices[0].message.content
-    json_data = parse_json_response(content)
-
-    return parse_response(json_data)
->>>>>>> 25481d8d
-
     # 채점 기준을 문자열로 변환
     # criteria_prompt = "\n\n".join([
     #     f"점수: {c.score}\n기준: {c.criteria}\n예시: {c.example}\n비고: {c.note}" for c in grading_criteria
